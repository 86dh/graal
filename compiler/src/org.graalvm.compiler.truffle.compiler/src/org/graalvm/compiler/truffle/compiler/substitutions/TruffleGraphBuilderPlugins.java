--- conflicted
+++ resolved
@@ -207,20 +207,6 @@
                 return true;
             }
         });
-<<<<<<< HEAD
-        r.register0("inFirstTier", new InvocationPlugin() {
-            @Override
-            public boolean apply(GraphBuilderContext b, ResolvedJavaMethod targetMethod, Receiver receiver) {
-                if (b.getGraph().getCancellable() instanceof TruffleCompilationTask) {
-                    boolean isFirstTier = !((TruffleCompilationTask) b.getGraph().getCancellable()).isLastTier();
-                    b.addPush(JavaKind.Boolean, ConstantNode.forBoolean(isFirstTier));
-                    return true;
-                }
-                return false;
-            }
-        });
-=======
->>>>>>> 992e1600
         r.register0("inCompiledCode", new InvocationPlugin() {
             @Override
             public boolean apply(GraphBuilderContext b, ResolvedJavaMethod targetMethod, Receiver receiver) {
