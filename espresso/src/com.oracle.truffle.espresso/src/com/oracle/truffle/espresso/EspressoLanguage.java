--- conflicted
+++ resolved
@@ -96,31 +96,17 @@
 
     private long startupClockNanos = 0;
 
-<<<<<<< HEAD
     private final StaticProperty arrayProperty = new DefaultStaticProperty("array");
     // This field should be final, but creating a shape requires a fully-initialized instance of
     // TruffleLanguage.
-    @CompilerDirectives.CompilationFinal //
+    @CompilationFinal //
     private StaticShape<StaticObjectFactory> arrayShape;
 
     private final StaticProperty foreignProperty = new DefaultStaticProperty("foreignObject");
     // This field should be final, but creating a shape requires a fully-initialized instance of
     // TruffleLanguage.
-    @CompilerDirectives.CompilationFinal //
+    @CompilationFinal //
     private StaticShape<StaticObjectFactory> foreignShape;
-=======
-    private static final StaticProperty ARRAY_PROPERTY = new DefaultStaticProperty("array");
-    // This field should be static final, but until we move the static object model we cannot have a
-    // SubstrateVM feature which will allow us to set the right field offsets at image build time.
-    @CompilationFinal //
-    private static StaticShape<StaticObjectFactory> arrayShape;
-
-    private static final StaticProperty FOREIGN_PROPERTY = new DefaultStaticProperty("foreignObject");
-    // This field should be static final, but until we move the static object model we cannot have a
-    // SubstrateVM feature which will allow us to set the right field offsets at image build time.
-    @CompilationFinal //
-    private static StaticShape<StaticObjectFactory> foreignShape;
->>>>>>> 6ba65dad
 
     @CompilationFinal private JavaVersion javaVersion;
 
