/*
 * Copyright (c) 2018, 2021, Oracle and/or its affiliates. All rights reserved.
 * DO NOT ALTER OR REMOVE COPYRIGHT NOTICES OR THIS FILE HEADER.
 *
 * This code is free software; you can redistribute it and/or modify it
 * under the terms of the GNU General Public License version 2 only, as
 * published by the Free Software Foundation.
 *
 * This code is distributed in the hope that it will be useful, but WITHOUT
 * ANY WARRANTY; without even the implied warranty of MERCHANTABILITY or
 * FITNESS FOR A PARTICULAR PURPOSE.  See the GNU General Public License
 * version 2 for more details (a copy is included in the LICENSE file that
 * accompanied this code).
 *
 * You should have received a copy of the GNU General Public License version
 * 2 along with this work; if not, write to the Free Software Foundation,
 * Inc., 51 Franklin St, Fifth Floor, Boston, MA 02110-1301 USA.
 *
 * Please contact Oracle, 500 Oracle Parkway, Redwood Shores, CA 94065 USA
 * or visit www.oracle.com if you need additional information or have any
 * questions.
 */

package com.oracle.truffle.espresso.impl;

import static com.oracle.truffle.espresso.classfile.Constants.ACC_FINALIZER;
import static com.oracle.truffle.espresso.classfile.Constants.ACC_SUPER;
import static com.oracle.truffle.espresso.classfile.Constants.JVM_ACC_WRITTEN_FLAGS;

import java.io.PrintStream;
import java.lang.ref.WeakReference;
import java.lang.reflect.Modifier;
import java.util.ArrayList;
import java.util.Arrays;
import java.util.Collections;
import java.util.LinkedList;
import java.util.List;
import java.util.Map;
import java.util.Objects;
import java.util.Set;
import java.util.logging.Level;

import com.oracle.truffle.api.Assumption;
import com.oracle.truffle.api.CompilerAsserts;
import com.oracle.truffle.api.CompilerDirectives;
import com.oracle.truffle.api.CompilerDirectives.CompilationFinal;
import com.oracle.truffle.api.CompilerDirectives.TruffleBoundary;
import com.oracle.truffle.api.Truffle;
import com.oracle.truffle.api.nodes.ExplodeLoop;
import com.oracle.truffle.espresso.analysis.hierarchy.ClassHierarchyAssumption;
import com.oracle.truffle.espresso.analysis.hierarchy.ClassHierarchyOracle;
import com.oracle.truffle.espresso.analysis.hierarchy.ClassHierarchyOracle.ClassHierarchyAccessor;
import com.oracle.truffle.espresso.analysis.hierarchy.SingleImplementor;
import com.oracle.truffle.espresso.classfile.ConstantPool;
import com.oracle.truffle.espresso.classfile.RuntimeConstantPool;
import com.oracle.truffle.espresso.classfile.attributes.ConstantValueAttribute;
import com.oracle.truffle.espresso.classfile.attributes.EnclosingMethodAttribute;
import com.oracle.truffle.espresso.classfile.attributes.InnerClassesAttribute;
import com.oracle.truffle.espresso.classfile.attributes.NestHostAttribute;
import com.oracle.truffle.espresso.classfile.attributes.NestMembersAttribute;
import com.oracle.truffle.espresso.classfile.attributes.PermittedSubclassesAttribute;
import com.oracle.truffle.espresso.classfile.attributes.RecordAttribute;
import com.oracle.truffle.espresso.classfile.attributes.SignatureAttribute;
import com.oracle.truffle.espresso.classfile.attributes.SourceDebugExtensionAttribute;
import com.oracle.truffle.espresso.descriptors.Names;
import com.oracle.truffle.espresso.descriptors.Symbol;
import com.oracle.truffle.espresso.descriptors.Symbol.Name;
import com.oracle.truffle.espresso.descriptors.Symbol.Signature;
import com.oracle.truffle.espresso.descriptors.Symbol.Type;
import com.oracle.truffle.espresso.impl.ModuleTable.ModuleEntry;
import com.oracle.truffle.espresso.impl.PackageTable.PackageEntry;
import com.oracle.truffle.espresso.jdwp.api.Ids;
import com.oracle.truffle.espresso.jdwp.api.MethodRef;
import com.oracle.truffle.espresso.jdwp.impl.JDWP;
import com.oracle.truffle.espresso.meta.EspressoError;
import com.oracle.truffle.espresso.meta.Meta;
import com.oracle.truffle.espresso.redefinition.ChangePacket;
import com.oracle.truffle.espresso.redefinition.DetectedChange;
import com.oracle.truffle.espresso.runtime.Attribute;
import com.oracle.truffle.espresso.runtime.EspressoContext;
import com.oracle.truffle.espresso.runtime.EspressoException;
import com.oracle.truffle.espresso.runtime.EspressoExitException;
import com.oracle.truffle.espresso.runtime.StaticObject;
import com.oracle.truffle.espresso.substitutions.JavaType;
import com.oracle.truffle.espresso.verifier.MethodVerifier;
import com.oracle.truffle.espresso.vm.InterpreterToVM;

/**
 * Resolved non-primitive, non-array types in Espresso.
 */
public final class ObjectKlass extends Klass {

    public static final ObjectKlass[] EMPTY_ARRAY = new ObjectKlass[0];
    public static final KlassVersion[] EMPTY_KLASSVERSION_ARRAY = new KlassVersion[0];

    private final EnclosingMethodAttribute enclosingMethod;

    @CompilationFinal //
    private StaticObject statics;

    private final Klass hostKlass;

    @CompilationFinal //
    private Klass nest;

    @CompilationFinal //
    private PackageEntry packageEntry;

    private String genericSignature;

    @CompilationFinal private volatile int initState = LOADED;

    @CompilationFinal volatile KlassVersion klassVersion;

    // instance and hidden fields declared in this class and in its super classes
    @CompilationFinal(dimensions = 1) //
    private final Field[] fieldTable;

    // points to the first element in the FieldTable that refers to a field declared in this
    // class, or is equal to fieldTable.length if this class does not declare fields
    private final int localFieldTableIndex;

    // static fields declared in this class (no hidden fields)
    @CompilationFinal(dimensions = 1) //
    private final Field[] staticFieldTable;

    @CompilationFinal private ExtensionFieldsMetadata extensionFieldsMetadata;

    // used for class redefinition when refreshing vtables etc.
    private volatile ArrayList<WeakReference<ObjectKlass>> subTypes;

    public static final int LOADED = 0;
    public static final int LINKING = 1;
    public static final int PREPARED = 2;
    public static final int LINKED = 3;
    // Can be erroneous only if initialization triggered !
    public static final int ERRONEOUS = 4;
    public static final int INITIALIZING = 5;
    public static final int INITIALIZED = 6;

    private final StaticObject definingClassLoader;

    public Attribute getAttribute(Symbol<Name> attrName) {
        return getLinkedKlass().getAttribute(attrName);
    }

    public ObjectKlass(EspressoContext context, LinkedKlass linkedKlass, ObjectKlass superKlass, ObjectKlass[] superInterfaces, StaticObject classLoader) {
        this(context, linkedKlass, superKlass, superInterfaces, classLoader, ClassRegistry.ClassDefinitionInfo.EMPTY);
    }

    public ObjectKlass(EspressoContext context, LinkedKlass linkedKlass, ObjectKlass superKlass, ObjectKlass[] superInterfaces, StaticObject classLoader, ClassRegistry.ClassDefinitionInfo info) {
        super(context, linkedKlass.getName(), linkedKlass.getType(), superKlass, superInterfaces, linkedKlass.getFlags(), info.klassID);

        this.nest = info.dynamicNest;
        this.hostKlass = info.hostKlass;
        // TODO(peterssen): Make writable copy.
        RuntimeConstantPool pool = new RuntimeConstantPool(getContext(), linkedKlass.getConstantPool(), classLoader);
        definingClassLoader = classLoader;
        this.enclosingMethod = (EnclosingMethodAttribute) linkedKlass.getAttribute(EnclosingMethodAttribute.NAME);
        this.klassVersion = new KlassVersion(pool, linkedKlass);

        Field[] skFieldTable = superKlass != null ? superKlass.getInitialFieldTable() : new Field[0];
        LinkedField[] lkInstanceFields = linkedKlass.getInstanceFields();
        LinkedField[] lkStaticFields = linkedKlass.getStaticFields();

        fieldTable = new Field[skFieldTable.length + lkInstanceFields.length];
        staticFieldTable = new Field[lkStaticFields.length];

        assert fieldTable.length == linkedKlass.getFieldTableLength();
        System.arraycopy(skFieldTable, 0, fieldTable, 0, skFieldTable.length);
        localFieldTableIndex = skFieldTable.length;
        for (int i = 0; i < lkInstanceFields.length; i++) {
            Field instanceField = new Field(klassVersion, lkInstanceFields[i], pool);
            fieldTable[localFieldTableIndex + i] = instanceField;
        }
        for (int i = 0; i < lkStaticFields.length; i++) {
            Field staticField = new Field(klassVersion, lkStaticFields[i], pool);
            staticFieldTable[i] = staticField;
        }

        // Only forcefully initialization of the mirror if necessary
        if (info.protectionDomain != null && !StaticObject.isNull(info.protectionDomain)) {
            // Protection domain should not be host null, and will be initialized to guest null on
            // mirror creation.
            getMeta().HIDDEN_PROTECTION_DOMAIN.setHiddenObject(mirror(), info.protectionDomain);
        }
        if (info.classData != null) {
            getMeta().java_lang_Class_classData.setObject(mirror(), info.classData);
        }
        if (!info.addedToRegistry()) {
            initSelfReferenceInPool();
        }
        this.initState = LOADED;
        assert verifyTables();
    }

    private void addSubType(ObjectKlass objectKlass) {
        // We only build subtypes model iff jdwp is enabled
        if (getContext().JDWPOptions != null) {
            if (subTypes == null) {
                synchronized (this) {
                    // double-checked locking
                    if (subTypes == null) {
                        subTypes = new ArrayList<>(1);
                    }
                }
            }
            synchronized (subTypes) {
                subTypes.add(new WeakReference<>(objectKlass));
            }
        }
    }

    private boolean verifyTables() {
        Method.MethodVersion[] vtable = getKlassVersion().vtable;
        if (vtable != null) {
            for (int i = 0; i < vtable.length; i++) {
                if (isInterface()) {
                    if (vtable[i].getITableIndex() != i) {
                        return false;
                    }
                } else {
                    if (vtable[i].getVTableIndex() != i) {
                        return false;
                    }
                }
            }
        }
        Method.MethodVersion[][] itable = getKlassVersion().itable;
        if (itable != null) {
            for (Method.MethodVersion[] table : itable) {
                for (int i = 0; i < table.length; i++) {
                    if (table[i].getITableIndex() != i) {
                        return false;
                    }
                }
            }
        }
        return true;
    }

    StaticObject getStaticsImpl() {
        if (statics == null) {
            obtainStatics();
        }
        return statics;
    }

    private synchronized void obtainStatics() {
        if (statics == null) {
            CompilerDirectives.transferToInterpreterAndInvalidate();
            statics = StaticObject.createStatics(this);
        }
    }

    // region InitStatus

    public int getState() {
        return initState;
    }

    private boolean isLinkingOrLinked() {
        return initState >= LINKING;
    }

    boolean isPrepared() {
        return initState >= PREPARED;
    }

    private boolean isLinked() {
        return initState >= LINKED;
    }

    private boolean isInitializingOrInitialized() {
        return initState >= INITIALIZING;
    }

    boolean isInitializedImpl() {
        return initState >= INITIALIZED;
    }

    private void setErroneousInitialization() {
        initState = ERRONEOUS;
    }

    boolean isErroneous() {
        return initState == ERRONEOUS;
    }

    private void checkErroneousInitialization() {
        if (isErroneous()) {
            Meta meta = getMeta();
            throw meta.throwExceptionWithMessage(meta.java_lang_NoClassDefFoundError, EspressoError.cat("Erroneous class: ", getName()));
        }
    }

    @ExplodeLoop
    private void actualInit() {
        checkErroneousInitialization();
        synchronized (this) {
            // Double-check under lock
            checkErroneousInitialization();
            if (isInitializingOrInitialized()) {
                return;
            }
            initState = INITIALIZING;
            try {
                if (!isInterface()) {
                    /*
                     * Next, if C is a class rather than an interface, then let SC be its superclass
                     * and let SI1, ..., SIn be all superinterfaces of C [...] For each S in the
                     * list [ SC, SI1, ..., SIn ], if S has not yet been initialized, then
                     * recursively perform this entire procedure for S. If necessary, verify and
                     * prepare S first.
                     */
                    if (getSuperKlass() != null) {
                        getSuperKlass().initialize();
                    }
                    for (ObjectKlass interf : getSuperInterfaces()) {
                        // Initialize all super interfaces, direct and indirect, with default
                        // methods.
                        interf.recursiveInitialize();
                    }
                }
                // Next, execute the class or interface initialization method of C.
                Method clinit = getClassInitializer();
                if (clinit != null) {
                    clinit.getCallTarget().call();
                }
            } catch (EspressoException e) {
                setErroneousInitialization();
                StaticObject cause = e.getExceptionObject();
                Meta meta = getMeta();
                if (!InterpreterToVM.instanceOf(cause, meta.java_lang_Error)) {
                    throw meta.throwExceptionWithCause(meta.java_lang_ExceptionInInitializerError, cause);
                } else {
                    throw e;
                }
            } catch (EspressoExitException e) {
                setErroneousInitialization();
                throw e;
            } catch (Throwable e) {
                getContext().getLogger().log(Level.WARNING, "Host exception during class initialization: {0}", this.getNameAsString());
                e.printStackTrace();
                setErroneousInitialization();
                throw e;
            }
            checkErroneousInitialization();
            initState = INITIALIZED;
            assert isInitialized();
        }
    }

    /*
     * Spec fragment: Then, initialize each final static field of C with the constant value in its
     * ConstantValue attribute (&sect;4.7.2), in the order the fields appear in the ClassFile
     * structure.
     */
    private void prepare() {
        synchronized (this) {
            if (!isPrepared()) {
                checkLoadingConstraints();
                for (Field f : getInitialStaticFields()) {
                    if (!f.isRemoved()) {
                        initField(f);
                    }
                }
                initState = PREPARED;
                if (getContext().isMainThreadCreated()) {
                    if (getContext().shouldReportVMEvents()) {
                        prepareThread = getContext().getGuestThreadFromHost(Thread.currentThread());
                        getContext().reportClassPrepared(this, prepareThread);
                    }
                }
            }
        }
    }

    void initField(Field f) {
        ConstantValueAttribute a = (ConstantValueAttribute) f.getAttribute(Name.ConstantValue);
        if (a == null) {
            return;
        }
        switch (f.getKind()) {
            case Boolean: {
                boolean c = getConstantPool().intAt(a.getConstantValueIndex()) != 0;
                f.set(getStatics(), c);
                break;
            }
            case Byte: {
                byte c = (byte) getConstantPool().intAt(a.getConstantValueIndex());
                f.set(getStatics(), c);
                break;
            }
            case Short: {
                short c = (short) getConstantPool().intAt(a.getConstantValueIndex());
                f.set(getStatics(), c);
                break;
            }
            case Char: {
                char c = (char) getConstantPool().intAt(a.getConstantValueIndex());
                f.set(getStatics(), c);
                break;
            }
            case Int: {
                int c = getConstantPool().intAt(a.getConstantValueIndex());
                f.set(getStatics(), c);
                break;
            }
            case Float: {
                float c = getConstantPool().floatAt(a.getConstantValueIndex());
                f.set(getStatics(), c);
                break;
            }
            case Long: {
                long c = getConstantPool().longAt(a.getConstantValueIndex());
                f.set(getStatics(), c);
                break;
            }
            case Double: {
                double c = getConstantPool().doubleAt(a.getConstantValueIndex());
                f.set(getStatics(), c);
                break;
            }
            case Object: {
                StaticObject c = getConstantPool().resolvedStringAt(a.getConstantValueIndex());
                f.set(getStatics(), c);
                break;
            }
            default:
                throw EspressoError.shouldNotReachHere("invalid constant field kind");
        }
    }

    private void checkLoadingConstraints() {
        if (getSuperKlass() != null) {
            if (!isInterface()) {
                Method.MethodVersion[] thisVTable = getVTable();
                if (thisVTable != null) {
                    Method.MethodVersion[] superVTable = getSuperKlass().getVTable();
                    Klass k1;
                    Klass k2;
                    for (int i = 0; i < superVTable.length; i++) {
                        k1 = thisVTable[i].getDeclaringKlass();
                        k2 = superVTable[i].getDeclaringKlass();
                        if (k1 == this) {
                            thisVTable[i].checkLoadingConstraints(k1.getDefiningClassLoader(), k2.getDefiningClassLoader());
                        }
                    }
                }
            }
            if (getItable() != null) {
                Method.MethodVersion[][] itables = getItable();
                KlassVersion[] klassTable = getiKlassTable();
                for (int i = 0; i < itables.length; i++) {
                    KlassVersion interfKlass = klassTable[i];
                    Method.MethodVersion[] table = itables[i];
                    for (Method.MethodVersion m : table) {
                        if (m.getDeclaringKlass() == this) {
                            m.checkLoadingConstraints(this.getDefiningClassLoader(), interfKlass.getKlass().getDefiningClassLoader());
                        } else {
                            m.checkLoadingConstraints(interfKlass.getKlass().getDefiningClassLoader(), m.getDeclaringKlass().getDefiningClassLoader());
                            m.checkLoadingConstraints(this.getDefiningClassLoader(), m.getDeclaringKlass().getDefiningClassLoader());
                        }
                    }
                }
            }
        }
    }

    // Need to carefully synchronize, as the work of other threads can erase our own work.

    @Override
    public void ensureLinked() {
        if (!isLinked()) {
            checkErroneousVerification();
            CompilerDirectives.transferToInterpreterAndInvalidate();
            synchronized (this) {
                if (!isLinkingOrLinked()) {
                    initState = LINKING;
                    if (getSuperKlass() != null) {
                        getSuperKlass().ensureLinked();
                    }
                    for (ObjectKlass interf : getSuperInterfaces()) {
                        interf.ensureLinked();
                    }
                    prepare();
                    verify();
                    initState = LINKED;
                }
            }
            checkErroneousVerification();
        }
    }

    void initializeImpl() {
        if (!isInitializedImpl()) { // Skip synchronization and locks if already init.
            // Allow folding the exception path if erroneous
            checkErroneousVerification();
            checkErroneousInitialization();
            CompilerDirectives.transferToInterpreterAndInvalidate();
            ensureLinked();
            actualInit();
        }
    }

    private void recursiveInitialize() {
        if (!isInitializedImpl()) { // Skip synchronization and locks if already init.
            for (ObjectKlass interf : getSuperInterfaces()) {
                interf.recursiveInitialize();
            }
            if (hasDeclaredDefaultMethods()) {
                initializeImpl(); // Does not recursively initialize interfaces
            }
        }
    }

    // endregion InitStatus

    // region Verification

    @CompilationFinal //
    private volatile int verificationStatus = UNVERIFIED;

    @CompilationFinal //
    private EspressoException verificationError = null;

    private static final int FAILED_VERIFICATION = -1;
    private static final int UNVERIFIED = 0;
    private static final int VERIFYING = 1;
    private static final int VERIFIED = 2;

    private void setVerificationStatus(int status) {
        verificationStatus = status;
    }

    private boolean isVerifyingOrVerified() {
        return verificationStatus >= VERIFYING;
    }

    boolean isVerified() {
        return verificationStatus >= VERIFIED;
    }

    private void checkErroneousVerification() {
        if (verificationStatus == FAILED_VERIFICATION) {
            throw verificationError;
        }
    }

    private void setErroneousVerification(EspressoException e) {
        verificationStatus = FAILED_VERIFICATION;
        verificationError = e;
    }

    private void verify() {
        if (!isVerified()) {
            checkErroneousVerification();
            synchronized (this) {
                if (!isVerifyingOrVerified()) {
                    CompilerDirectives.transferToInterpreterAndInvalidate();
                    setVerificationStatus(VERIFYING);
                    try {
                        verifyImpl();
                    } catch (EspressoException e) {
                        setErroneousVerification(e);
                        throw e;
                    }
                    setVerificationStatus(VERIFIED);
                }
            }
            checkErroneousVerification();
        }
    }

    private void verifyImpl() {
        CompilerAsserts.neverPartOfCompilation();
        if (getContext().needsVerify(getDefiningClassLoader())) {
            Meta meta = getMeta();
            if (getSuperKlass() != null && getSuperKlass().isFinalFlagSet()) {
                throw meta.throwException(meta.java_lang_VerifyError);
            }
            if (getSuperKlass() != null) {
                getSuperKlass().verify();
            }
            for (ObjectKlass interf : getSuperInterfaces()) {
                interf.verify();
            }
            if (meta.sun_reflect_MagicAccessorImpl.isAssignableFrom(this)) {
                /*
                 * Hotspot comment:
                 *
                 * As of the fix for 4486457 we disable verification for all of the
                 * dynamically-generated bytecodes associated with the 1.4 reflection
                 * implementation, not just those associated with
                 * sun/reflect/SerializationConstructorAccessor. NOTE: this is called too early in
                 * the bootstrapping process to be guarded by
                 * Universe::is_gte_jdk14x_version()/UseNewReflection. Also for lambda generated
                 * code, gte jdk8
                 */
                return;
            }
            for (Method m : getDeclaredMethods()) {
                try {
                    MethodVerifier.verify(m);
                } catch (MethodVerifier.VerifierError e) {
                    String message = String.format("Verification for class `%s` failed for method `%s`", getExternalName(), m.getNameAsString());
                    switch (e.kind()) {
                        case Verify:
                            throw meta.throwExceptionWithMessage(meta.java_lang_VerifyError, message);
                        case ClassFormat:
                            throw meta.throwExceptionWithMessage(meta.java_lang_ClassFormatError, message);
                        case NoClassDefFound:
                            throw meta.throwExceptionWithMessage(meta.java_lang_NoClassDefFoundError, message);
                    }
                }
            }
        }

    }

    // endregion Verification

    @Override
    public Klass getElementalType() {
        return this;
    }

    @Override
    public @JavaType(ClassLoader.class) StaticObject getDefiningClassLoader() {
        return definingClassLoader;
    }

    @Override
    public RuntimeConstantPool getConstantPool() {
        return getKlassVersion().pool;
    }

    @Override
    public boolean isLocal() {
        return false;
    }

    @Override
    public boolean isMember() {
        return false;
    }

    @Override
    public Klass getEnclosingType() {
        return null;
    }

    @Override
    public Method[] getDeclaredConstructors() {
        List<Method> constructors = new ArrayList<>();
        for (Method m : getDeclaredMethods()) {
            if (Name._init_.equals(m.getName())) {
                constructors.add(m);
            }
        }
        return constructors.toArray(Method.EMPTY_ARRAY);
    }

    Method.MethodVersion[] getMirandaMethods() {
        return getKlassVersion().mirandaMethods;
    }

    @Override
    public Method[] getDeclaredMethods() {
        Method.MethodVersion[] declaredMethodVersions = getKlassVersion().declaredMethods;
        Method[] methods = new Method[declaredMethodVersions.length];
        for (int i = 0; i < declaredMethodVersions.length; i++) {
            methods[i] = declaredMethodVersions[i].getMethod();
        }
        return methods;
    }

    @Override
    public MethodRef[] getDeclaredMethodRefs() {
        return getDeclaredMethodVersions();
    }

    @Override
    public Method.MethodVersion[] getDeclaredMethodVersions() {
        return getKlassVersion().declaredMethods;
    }

    @Override
    public Field[] getDeclaredFields() {
        // Speculate that there are no hidden fields
<<<<<<< HEAD
        Field[] realStaticFields = new Field[staticFieldTable.length - 1];
        System.arraycopy(staticFieldTable, 0, realStaticFields, 0, realStaticFields.length);
        Field[] declaredFields = Arrays.copyOf(realStaticFields, realStaticFields.length + fieldTable.length - localFieldTableIndex);
        int insertionIndex = realStaticFields.length;
=======
        Field[] declaredFields = new Field[staticFieldTable.length + fieldTable.length - localFieldTableIndex];
        int insertionIndex = 0;
        for (int i = 0; i < staticFieldTable.length; i++) {
            Field f = staticFieldTable[i];
            if (!f.isHidden() && !f.isRemoved()) {
                declaredFields[insertionIndex++] = f;
            }
        }
>>>>>>> b79445b1
        for (int i = localFieldTableIndex; i < fieldTable.length; i++) {
            Field f = fieldTable[i];
            if (!f.isHidden() && !f.isRemoved()) {
                declaredFields[insertionIndex++] = f;
            }
        }
        declaredFields = insertionIndex == declaredFields.length ? declaredFields : Arrays.copyOf(declaredFields, insertionIndex);
        if (getExtensionFieldsMetadata(false) != null) {
            CompilerDirectives.transferToInterpreterAndInvalidate();
            // add from extension fields too
            Field[] extensionFields = extensionFieldsMetadata.getDeclaredAddedFields();
            declaredFields = Arrays.copyOf(declaredFields, insertionIndex + extensionFields.length);
            System.arraycopy(extensionFields, 0, declaredFields, insertionIndex, extensionFields.length);
        }
        return declaredFields;
    }

    public EnclosingMethodAttribute getEnclosingMethod() {
        return enclosingMethod;
    }

    public InnerClassesAttribute getInnerClasses() {
        return getKlassVersion().innerClasses;
    }

    public LinkedKlass getLinkedKlass() {
        return getKlassVersion().linkedKlass;
    }

    Klass getHostClassImpl() {
        return hostKlass;
    }

    @Override
    public Klass nest() {
        if (nest == null) {
            CompilerDirectives.transferToInterpreterAndInvalidate();
            NestHostAttribute nestHost = (NestHostAttribute) getAttribute(NestHostAttribute.NAME);
            if (nestHost == null) {
                nest = this;
            } else {
                RuntimeConstantPool thisPool = getConstantPool();
                Klass host = thisPool.resolvedKlassAt(this, nestHost.hostClassIndex);

                if (!host.nestMembersCheck(this)) {
                    Meta meta = getMeta();
                    throw meta.throwException(meta.java_lang_IncompatibleClassChangeError);
                }
                nest = host;
            }
        }
        return nest;
    }

    @Override
    public boolean nestMembersCheck(Klass k) {
        NestMembersAttribute nestMembers = (NestMembersAttribute) getAttribute(NestMembersAttribute.NAME);
        if (nestMembers == null) {
            return false;
        }
        if (!this.sameRuntimePackage(k)) {
            return false;
        }
        RuntimeConstantPool pool = getConstantPool();
        for (int index : nestMembers.getClasses()) {
            if (k.getName().equals(pool.classAt(index).getName(pool))) {
                if (k == pool.resolvedKlassAt(this, index)) {
                    return true;
                }
            }
        }
        return false;
    }

    public boolean isSealed() {
        PermittedSubclassesAttribute permittedSubclasses = (PermittedSubclassesAttribute) getAttribute(PermittedSubclassesAttribute.NAME);
        return permittedSubclasses != null && permittedSubclasses.getClasses().length > 0;
    }

    public boolean permittedSubclassCheck(ObjectKlass k) {
        CompilerAsserts.neverPartOfCompilation();
        if (!getContext().getJavaVersion().java17OrLater()) {
            return true;
        }
        PermittedSubclassesAttribute permittedSubclasses = (PermittedSubclassesAttribute) getAttribute(PermittedSubclassesAttribute.NAME);
        if (permittedSubclasses == null) {
            return true;
        }
        if (module() != k.module()) {
            return false;
        }
        if (!isPublic() && !sameRuntimePackage(k)) {
            return false;
        }
        RuntimeConstantPool pool = getConstantPool();
        for (int index : permittedSubclasses.getClasses()) {
            if (k.getName().equals(pool.classAt(index).getName(pool))) {
                // There should be no need to resolve: the previous checks guarantees it would
                // resolve to k, but resolving here would cause circularity errors.
                return true;
            }
        }
        return false;
    }

    @Override
    public Klass[] getNestMembers() {
        if (this != nest()) {
            return nest().getNestMembers();
        }
        NestMembersAttribute nestMembers = (NestMembersAttribute) getAttribute(NestMembersAttribute.NAME);
        if (nestMembers == null || nestMembers.getClasses().length == 0) {
            return new Klass[]{nest()};
        }
        RuntimeConstantPool pool = getConstantPool();
        ArrayList<Klass> klasses = new ArrayList<>(1 + nestMembers.getClasses().length);
        klasses.add(nest());
        for (int i = 0; i < nestMembers.getClasses().length; i++) {
            int index = nestMembers.getClasses()[i];
            try {
                klasses.add(pool.resolvedKlassAt(this, index));
            } catch (EspressoException e) {
                /*
                 * Don't allow badly constructed nest members to break execution here, only report
                 * well-constructed entries.
                 */
            }
        }
        return klasses.toArray(Klass.EMPTY_ARRAY);
    }

    Field lookupFieldTableImpl(int slot) {
        if (slot >= 0) {
            assert slot < fieldTable.length && !fieldTable[slot].isHidden();
            return fieldTable[slot];
        } else { // negative values used for extension fields
            ObjectKlass objectKlass = this;
            while (objectKlass != null) {
                if (objectKlass.extensionFieldsMetadata != null) {
                    Field field = objectKlass.extensionFieldsMetadata.getInstanceFieldAtSlot(slot);
                    if (field != null) {
                        return field;
                    }
                }
                objectKlass = objectKlass.getSuperKlass();
            }
            throw new IndexOutOfBoundsException("Index out of range: " + slot);
        }
    }

    Field lookupStaticFieldTableImpl(int slot) {
        if (slot >= 0) {
            assert slot < staticFieldTable.length;
            return staticFieldTable[slot];
        } else { // negative values used for extension fields
            return extensionFieldsMetadata.getStaticFieldAtSlot(slot);
        }
    }

    public Field requireHiddenField(Symbol<Name> fieldName) {
        // Hidden fields are (usually) located at the end of the field table.
        Field[] fTable = fieldTable;
        for (int i = fTable.length - 1; i >= 0; i--) {
            Field f = fTable[i];
            if (f.getName() == fieldName && f.isHidden()) {
                return f;
            }
        }
        throw EspressoError.shouldNotReachHere("Missing hidden field ", fieldName, " in ", this);
    }

    // Exposed to LookupVirtualMethodNode
    public Method.MethodVersion[] getVTable() {
        assert !isInterface();
        return getKlassVersion().vtable;
    }

    public Method.MethodVersion[] getInterfaceMethodsTable() {
        assert isInterface();
        return getKlassVersion().vtable;
    }

    Method.MethodVersion[][] getItable() {
        return getKlassVersion().itable;
    }

    ObjectKlass.KlassVersion[] getiKlassTable() {
        return getKlassVersion().iKlassTable;
    }

    KlassVersion[] getVersionIKlassTable() {
        return getKlassVersion().iKlassTable;
    }

    Method vtableLookupImpl(int vtableIndex) {
        assert (vtableIndex >= 0) : "Undeclared virtual method";
        return getVTable()[vtableIndex].getMethod();
    }

    public Method itableLookup(Klass interfKlass, int index) {
        assert (index >= 0) : "Undeclared interface method";
        try {
            return getItable()[fastLookup(interfKlass, getiKlassTable())][index].getMethod();
        } catch (IndexOutOfBoundsException e) {
            Meta meta = getMeta();
            throw meta.throwExceptionWithMessage(meta.java_lang_IncompatibleClassChangeError, "Class %s does not implement interface %s", getName(), interfKlass.getName());
        }
    }

    int findVirtualMethodIndex(Symbol<Name> methodName, Symbol<Signature> signature, Klass subClass) {
        for (int i = 0; i < getVTable().length; i++) {
            Method.MethodVersion m = getVTable()[i];
            if (!m.isStatic() && !m.isPrivate() && m.getName() == methodName && m.getRawSignature() == signature) {
                if (m.isProtected() || m.isPublic() || m.getDeclaringKlass().sameRuntimePackage(subClass)) {
                    return i;
                }
            }
        }
        return -1;
    }

    void lookupVirtualMethodOverrides(Method current, Klass subKlass, List<Method.MethodVersion> result) {
        Symbol<Name> methodName = current.getName();
        Symbol<Signature> signature = current.getRawSignature();
        for (Method.MethodVersion m : getVTable()) {
            if (!m.isStatic() && !m.isPrivate() && m.getName() == methodName && m.getRawSignature() == signature) {
                if (m.isProtected() || m.isPublic()) {
                    result.add(m);
                } else {
                    if (m.getMethod().getDeclaringKlass().sameRuntimePackage(subKlass)) {
                        result.add(m);
                    } else {
                        ObjectKlass currentKlass = this.getSuperKlass();
                        int index = m.getVTableIndex();
                        while (currentKlass != null) {
                            if (index >= currentKlass.getVTable().length) {
                                break;
                            }
                            Method.MethodVersion toExamine = currentKlass.getVTable()[index];
                            if (current.canOverride(toExamine.getMethod())) {
                                result.add(toExamine);
                                break;
                            }
                            currentKlass = currentKlass.getSuperKlass();
                        }
                    }
                }
            }
        }
    }

    public Method resolveInterfaceMethod(Symbol<Name> methodName, Symbol<Signature> signature) {
        assert isInterface();
        /*
         * 2. Otherwise, if C declares a method with the name and descriptor specified by the
         * interface method reference, method lookup succeeds.
         */
        for (Method m : getDeclaredMethods()) {
            if (methodName == m.getName() && signature == m.getRawSignature()) {
                return m;
            }
        }
        /*
         * 3. Otherwise, if the class Object declares a method with the name and descriptor
         * specified by the interface method reference, which has its ACC_PUBLIC flag set and does
         * not have its ACC_STATIC flag set, method lookup succeeds.
         */
        assert getSuperKlass().getType() == Type.java_lang_Object;
        Method m = getSuperKlass().lookupDeclaredMethod(methodName, signature);
        if (m != null && m.isPublic() && !m.isStatic()) {
            return m;
        }

        Method resolved = null;
        /*
         * Interfaces are sorted, superinterfaces first; traverse in reverse order to get
         * maximally-specific first.
         */
        for (int i = getiKlassTable().length - 1; i >= 0; i--) {
            ObjectKlass superInterf = getiKlassTable()[i].getKlass();
            for (Method.MethodVersion superMVersion : superInterf.getInterfaceMethodsTable()) {
                Method superM = superMVersion.getMethod();
                /*
                 * Methods in superInterf.getInterfaceMethodsTable() are all non-static non-private
                 * methods declared in superInterf.
                 */
                if (methodName == superM.getName() && signature == superM.getRawSignature()) {
                    if (resolved == null) {
                        resolved = superM;
                    } else {
                        /*
                         * 4. Otherwise, if the maximally-specific superinterface methods
                         * (&sect;5.4.3.3) of C for the name and descriptor specified by the method
                         * reference include exactly one method that does not have its ACC_ABSTRACT
                         * flag set, then this method is chosen and method lookup succeeds.
                         *
                         * 5. Otherwise, if any superinterface of C declares a method with the name
                         * and descriptor specified by the method reference that has neither its
                         * ACC_PRIVATE flag nor its ACC_STATIC flag set, one of these is arbitrarily
                         * chosen and method lookup succeeds.
                         */
                        resolved = InterfaceTables.resolveMaximallySpecific(resolved, superM).getMethod();
                        if (resolved.getITableIndex() == -1) {
                            /*
                             * Multiple maximally specific: this method has a poison pill.
                             *
                             * NOTE: Since java 9, we can invokespecial interface methods (ie: a
                             * call directly to the resolved method, rather than after an interface
                             * lookup). We are looking up a method taken from the implemented
                             * interface (and not from a currently non-existing itable of the
                             * implementing interface). This difference, and the possibility of
                             * invokespecial, means that we cannot return the looked up method
                             * directly in case of multiple maximally specific method. thus, we
                             * spawn a new proxy method, attached to no method table, just to fail
                             * if invokespecial.
                             */
                            assert (resolved.identity() == superM.identity());
                            resolved.setITableIndex(superM.getITableIndex());
                        }
                    }
                }
            }
        }
        return resolved;
    }

    @Override
    public Method lookupMethod(Symbol<Name> methodName, Symbol<Signature> signature, Klass accessingKlass, LookupMode lookupMode) {
        KLASS_LOOKUP_METHOD_COUNT.inc();
        Method method = lookupDeclaredMethod(methodName, signature, lookupMode);
        if (method == null) {
            // Implicit interface methods.
            method = lookupMirandas(methodName, signature);
        }
        if (method == null &&
                        (getType() == Type.java_lang_invoke_MethodHandle ||
                                        getType() == Type.java_lang_invoke_VarHandle)) {
            method = lookupPolysigMethod(methodName, signature, lookupMode);
        }
        if (method == null && getSuperKlass() != null) {
            method = getSuperKlass().lookupMethod(methodName, signature, accessingKlass, lookupMode);
        }
        return method;
    }

    public Field[] getFieldTable() {
        if (!getContext().advancedRedefinitionEnabled()) {
            return fieldTable;
        }
        ExtensionFieldsMetadata extensionMetadata = getExtensionFieldsMetadata(false);
        if (extensionMetadata != null) {
            Field[] addedFields = extensionMetadata.getAddedInstanceFields();
            Field[] allFields = new Field[fieldTable.length + addedFields.length];
            System.arraycopy(fieldTable, 0, allFields, 0, fieldTable.length);
            System.arraycopy(addedFields, 0, allFields, fieldTable.length, addedFields.length);
            return allFields;
        } else {
            // Note that caller is responsible for filtering out removed fields
            return fieldTable;
        }
    }

    public Field[] getInitialFieldTable() {
        return fieldTable;
    }

    public Field[] getInitialStaticFields() {
        // Note that caller is responsible for filtering out removed fields
        return staticFieldTable;
    }

    public Field[] getStaticFieldTable() {
        if (!getContext().advancedRedefinitionEnabled()) {
            return staticFieldTable;
        }
        // add non-removed fields from static field table
        ExtensionFieldsMetadata extensionMetadata = getExtensionFieldsMetadata(false);
        if (extensionMetadata != null) {
            Field[] addedStaticFields = extensionMetadata.getAddedStaticFields();
            Field[] allStaticFields = new Field[staticFieldTable.length + addedStaticFields.length];
            System.arraycopy(staticFieldTable, 0, allStaticFields, 0, staticFieldTable.length);
            System.arraycopy(addedStaticFields, 0, allStaticFields, staticFieldTable.length, addedStaticFields.length);
            return allStaticFields;
        } else {
            // Note that caller is responsible for filtering out removed fields
            return staticFieldTable;
        }
    }

    private Method lookupMirandas(Symbol<Name> methodName, Symbol<Signature> signature) {
        if (getMirandaMethods() == null) {
            return null;
        }
        for (Method.MethodVersion miranda : getMirandaMethods()) {
            Method method = miranda.getMethod();
            if (method.getName() == methodName && method.getRawSignature() == signature) {
                return method;
            }
        }
        return null;
    }

    void print(PrintStream out) {
        out.println(getType());
        for (Method m : getDeclaredMethods()) {
            out.println(m);
            m.printBytecodes(out);
            out.println();
        }
    }

    public boolean hasFinalizer() {
        return (getModifiers() & ACC_FINALIZER) != 0;
    }

    @TruffleBoundary
    public List<Symbol<Name>> getNestedTypeNames() {
        ArrayList<Symbol<Name>> result = new ArrayList<>();
        InnerClassesAttribute innerClasses = getKlassVersion().innerClasses;
        if (innerClasses != null) {
            for (InnerClassesAttribute.Entry entry : innerClasses.entries()) {
                if (entry.innerClassIndex != 0) {
                    result.add(getConstantPool().classAt(entry.innerClassIndex).getName(getConstantPool()));
                }
            }
        }
        return result;
    }

    private void initPackage(@JavaType(ClassLoader.class) StaticObject classLoader) {
        if (!Names.isUnnamedPackage(getRuntimePackage())) {
            ClassRegistry registry = getRegistries().getClassRegistry(classLoader);
            packageEntry = registry.packages().lookup(getRuntimePackage());
            // If the package name is not found in the loader's package
            // entry table, it is an indication that the package has not
            // been defined. Consider it defined within the unnamed module.
            if (packageEntry == null) {
                if (!getRegistries().javaBaseDefined()) {
                    // Before java.base is defined during bootstrapping, define all packages in
                    // the java.base module.
                    packageEntry = registry.packages().lookupOrCreate(getRuntimePackage(), getRegistries().getJavaBaseModule());
                } else {
                    packageEntry = registry.packages().lookupOrCreate(getRuntimePackage(), registry.getUnnamedModule());
                }
            }
        }
    }

    @Override
    public ModuleEntry module() {
        if (!inUnnamedPackage()) {
            return packageEntry.module();
        }
        if (getHostClass() != null) {
            return getRegistries().getClassRegistry(getHostClass().getDefiningClassLoader()).getUnnamedModule();
        }
        return getRegistries().getClassRegistry(getDefiningClassLoader()).getUnnamedModule();
    }

    @Override
    public PackageEntry packageEntry() {
        return packageEntry;
    }

    @Override
    public int getClassModifiers() {
        return getKlassVersion().getClassModifiers();
    }

    @Override
    public int getModifiers() {
        // getKlassVersion().getModifiers() introduces a ~10%
        // perf hit on some benchmarks, so put behind a check
        if (getContext().advancedRedefinitionEnabled()) {
            return getKlassVersion().getModifiers();
        } else {
            return super.getModifiers();
        }
    }

    /**
     * Returns true if the interface has declared (not inherited) default methods, false otherwise.
     */
    private boolean hasDeclaredDefaultMethods() {
        assert !getKlassVersion().hasDeclaredDefaultMethods || isInterface();
        return getKlassVersion().hasDeclaredDefaultMethods;
    }

    public void initSelfReferenceInPool() {
        getConstantPool().setKlassAt(getLinkedKlass().getParserKlass().getThisKlassIndex(), this);
    }

    public boolean isRecord() {
        return isFinalFlagSet() && getSuperKlass() == getMeta().java_lang_Record && getAttribute(RecordAttribute.NAME) != null;
    }

    @Override
    public String getGenericTypeAsString() {
        if (genericSignature == null) {
            SignatureAttribute attr = (SignatureAttribute) getLinkedKlass().getAttribute(SignatureAttribute.NAME);
            if (attr == null) {
                genericSignature = ""; // if no generics, the generic signature is empty
            } else {
                genericSignature = getConstantPool().symbolAt(attr.getSignatureIndex()).toString();
            }
        }
        return genericSignature;
    }

    @Override
    public int getMajorVersion() {
        return getLinkedKlass().getMajorVersion();
    }

    @Override
    public int getMinorVersion() {
        return getLinkedKlass().getMinorVersion();
    }

    @Override
    public String getSourceDebugExtension() {
        SourceDebugExtensionAttribute attribute = (SourceDebugExtensionAttribute) getAttribute(SourceDebugExtensionAttribute.NAME);
        return attribute != null ? attribute.getDebugExtension() : null;
    }

    public SingleImplementor getImplementor(ClassHierarchyAccessor accessor) {
        Objects.requireNonNull(accessor);
        return getKlassVersion().getImplementor(accessor);
    }

    public KlassVersion getKlassVersion() {
        KlassVersion cache = klassVersion;
        if (!cache.assumption.isValid()) {
            CompilerDirectives.transferToInterpreterAndInvalidate();
            do {
                cache = klassVersion;
            } while (!cache.assumption.isValid());
        }
        return cache;
    }

    public void redefineClass(ChangePacket packet, List<ObjectKlass> invalidatedClasses, Ids<Object> ids) {
        ParserKlass parserKlass = packet.parserKlass;
        KlassVersion oldVersion = klassVersion;
        LinkedKlass oldLinkedKlass = oldVersion.linkedKlass;
        RuntimeConstantPool pool = new RuntimeConstantPool(getContext(), parserKlass.getConstantPool(), oldVersion.pool.getClassLoader());

        // class structure
        ObjectKlass[] superInterfaces = getSuperInterfaces();
        LinkedKlass[] interfaces = new LinkedKlass[superInterfaces.length];
        for (int i = 0; i < superInterfaces.length; i++) {
            interfaces[i] = superInterfaces[i].getLinkedKlass();
        }
        LinkedKlass linkedKlass = LinkedKlass.redefine(parserKlass, getSuperKlass().getLinkedKlass(), interfaces, oldLinkedKlass);
        klassVersion = new KlassVersion(oldVersion, pool, linkedKlass, packet, invalidatedClasses, ids);

        // fields
        if (!packet.detectedChange.getAddedStaticFields().isEmpty() || !packet.detectedChange.getAddedInstanceFields().isEmpty()) {
            Map<ParserField, Field> compatibleFields = packet.detectedChange.getMappedCompatibleFields();

            ExtensionFieldsMetadata extension = getExtensionFieldsMetadata(true);
            // add new fields to the extension object
            extension.addNewStaticFields(klassVersion, packet.detectedChange.getAddedStaticFields(), pool, compatibleFields, getContext().getClassRedefinition());
            extension.addNewInstanceFields(klassVersion, packet.detectedChange.getAddedInstanceFields(), pool, compatibleFields, getContext().getClassRedefinition());

            // make sure all new fields trigger re-resolution of fields
            // with same name + type in the full class hierarchy
            markForReResolution(packet.detectedChange.getAddedStaticFields(), invalidatedClasses);
            markForReResolution(packet.detectedChange.getAddedInstanceFields(), invalidatedClasses);
        }

        for (Field removedField : packet.detectedChange.getRemovedFields()) {
            removedField.removeByRedefintion();
        }

        incrementKlassRedefinitionCount();
        oldVersion.assumption.invalidate();
    }

    private ExtensionFieldsMetadata getExtensionFieldsMetadata(boolean create) {
        ExtensionFieldsMetadata metadata = extensionFieldsMetadata;
        if (metadata == null) {
            if (create) {
                CompilerDirectives.transferToInterpreterAndInvalidate();
                metadata = createExtensionFieldsMetadata();
            }
        }
        return metadata;
    }

    @TruffleBoundary
    private synchronized ExtensionFieldsMetadata createExtensionFieldsMetadata() {
        if (extensionFieldsMetadata == null) {
            extensionFieldsMetadata = new ExtensionFieldsMetadata();
        }
        return extensionFieldsMetadata;
    }

    private void markForReResolution(List<ParserField> addedFields, List<ObjectKlass> invalidatedClasses) {
        for (ParserField addedField : addedFields) {
            // search the super hierarchy
            ObjectKlass superClass = getSuperKlass();
            while (superClass != null) {
                Field field = superClass.lookupDeclaredField(addedField.getName(), addedField.getType());
                if (field != null) {
                    invalidatedClasses.add(superClass);
                }
                superClass = superClass.getSuperKlass();
            }

            // search in subtypes
            List<ObjectKlass> klass = getSubTypes();
            for (ObjectKlass subType : klass) {
                Field field = subType.lookupDeclaredField(addedField.getName(), addedField.getType());
                if (field != null) {
                    invalidatedClasses.add(subType);
                }
            }
        }
    }

    // used by some plugins during klass redefinition
    public void reRunClinit() {
        getClassInitializer().getCallTarget().call();
    }

    private static void checkCopyMethods(KlassVersion klassVersion, Method method, Method.MethodVersion[][] table, Method.SharedRedefinitionContent content, Ids<Object> ids) {
        for (Method.MethodVersion[] methods : table) {
            checkCopyMethods(klassVersion, method, methods, content, ids);
        }
    }

    private static void checkCopyMethods(KlassVersion klassVersion, Method method, Method.MethodVersion[] table, Method.SharedRedefinitionContent content, Ids<Object> ids) {
        for (Method.MethodVersion m : table) {
            Method otherMethod = m.getMethod();
            if (method.identity() == otherMethod.identity() && otherMethod != method) {
                otherMethod.redefine(klassVersion, content, ids);
            }
        }
    }

    private void incrementKlassRedefinitionCount() {
        // increment the redefine count on the class instance to flush reflection caches
        int value = InterpreterToVM.getFieldInt(mirror(), getMeta().java_lang_Class_classRedefinedCount);
        InterpreterToVM.setFieldInt(++value, mirror(), getMeta().java_lang_Class_classRedefinedCount);
    }

    // if an added/removed method is an override of a super method
    // we need to invalidate the super class method, to allow
    // for new method dispatch lookup
    private void checkSuperMethods(int flags, Symbol<Name> methodName, Symbol<Signature> signature, List<ObjectKlass> invalidatedClasses) {
        if (!Modifier.isStatic(flags) && !Modifier.isPrivate(flags) && !Name._init_.equals(methodName)) {
            ObjectKlass superKlass = getSuperKlass();
            ObjectKlass currentKlass = this;
            while (superKlass != null) {
                // look for the method
                int vtableIndex = superKlass.findVirtualMethodIndex(methodName, signature, currentKlass);
                if (vtableIndex != -1) {
                    invalidatedClasses.add(superKlass);
                }
                currentKlass = superKlass;
                superKlass = superKlass.getSuperKlass();
            }
        }
    }

    public void swapKlassVersion(Ids<Object> ids) {
        KlassVersion oldVersion = klassVersion;
        klassVersion = oldVersion.replace(ids);
        incrementKlassRedefinitionCount();
        oldVersion.assumption.invalidate();
    }

    private List<ObjectKlass> getSubTypes() {
        if (subTypes != null) {
            List<ObjectKlass> result = new ArrayList<>();
            synchronized (subTypes) {
                for (WeakReference<ObjectKlass> subType : subTypes) {
                    ObjectKlass sub = subType.get();
                    if (sub != null) {
                        result.add(sub);
                        result.addAll(sub.getSubTypes());
                    }
                }
            }
            return result;
        }
        return Collections.emptyList();
    }

    private static boolean isVirtual(ParserMethod m) {
        return !Modifier.isStatic(m.getFlags()) && !Modifier.isPrivate(m.getFlags()) && !Name._init_.equals(m.getName());
    }

    public void patchClassName(Symbol<Symbol.Name> newName, Symbol<Symbol.Type> newType) {
        name = newName;
        type = newType;
    }

    public void removeByRedefinition() {
        // currently implemented by marking
        // all methods as removed
        for (Method declaredMethod : getDeclaredMethods()) {
            declaredMethod.removedByRedefinition();
        }
    }

    public ExtensionFieldObject getStaticExtensionFieldObject() {
        Field extensionField = staticFieldTable[staticFieldTable.length - 1];
        Object object = extensionField.getHiddenObject(getStatics());
        if (object == StaticObject.NULL) {
            // create new Extension field object
            synchronized (extensionField) {
                object = extensionField.getHiddenObject(getStatics());
                if (object == StaticObject.NULL) {
                    object = new ExtensionFieldObject();
                    extensionField.setHiddenObject(getStatics(), object);
                }
            }
        }
        return (ExtensionFieldObject) object;
    }

    /**
     * This getter must only be used by {@link ClassHierarchyOracle}, which is ensured by
     * {@code assumptionAccessor}. The assumption is stored in ObjectKlass for easy mapping between
     * classes and corresponding assumptions.
     *
     * @see ClassHierarchyOracle#isLeaf(ObjectKlass)
     * @see ClassHierarchyOracle#hasNoImplementors(ObjectKlass)
     */
    public ClassHierarchyAssumption getNoConcreteSubclassesAssumption(ClassHierarchyAccessor assumptionAccessor) {
        Objects.requireNonNull(assumptionAccessor);
        return getKlassVersion().getNoConcreteSubclassesAssumption(assumptionAccessor);
    }

    public final class KlassVersion {
        final Assumption assumption;
        final RuntimeConstantPool pool;
        final LinkedKlass linkedKlass;
        // Stores the VTable for classes, holds public non-static methods for interfaces.
        private final Method.MethodVersion[] vtable;
        // TODO(garcia) Sort itables (according to an arbitrary key) for dichotomic search?
        private final Method.MethodVersion[][] itable;
        private final KlassVersion[] iKlassTable;
        private final Method.MethodVersion[] declaredMethods;
        private final Method.MethodVersion[] mirandaMethods;
        private final InnerClassesAttribute innerClasses;
        private final int modifiers;
        @CompilationFinal private int computedModifiers = -1;

        @CompilationFinal //
        boolean hasDeclaredDefaultMethods = false;

        // Class hierarchy information is managed by ClassHierarchyOracle,
        // stored in ObjectKlass only for convenience.
        // region class hierarchy information
        private final SingleImplementor implementor;
        private final ClassHierarchyAssumption noConcreteSubclassesAssumption;
        // endregion

        // used to create the first version only
        private KlassVersion(RuntimeConstantPool pool, LinkedKlass linkedKlass) {
            this.assumption = Truffle.getRuntime().createAssumption();
            this.pool = pool;
            this.linkedKlass = linkedKlass;
            this.modifiers = linkedKlass.getFlags();
            this.innerClasses = (InnerClassesAttribute) linkedKlass.getAttribute(InnerClassesAttribute.NAME);

            LinkedMethod[] linkedMethods = linkedKlass.getLinkedMethods();

            Method.MethodVersion[] methods = new Method.MethodVersion[linkedMethods.length];
            for (int i = 0; i < linkedMethods.length; i++) {
                methods[i] = new Method(this, linkedMethods[i], pool).getMethodVersion();
            }

            // Package initialization must be done before vtable creation,
            // as there are same package checks.
            initPackage(pool.getClassLoader());

            if (isInterface()) {
                InterfaceTables.InterfaceCreationResult icr = InterfaceTables.constructInterfaceItable(this, methods);
                vtable = icr.methodtable;
                iKlassTable = icr.klassTable;
                mirandaMethods = null;
                itable = null;
            } else {
                InterfaceTables.CreationResult methodCR = InterfaceTables.create(getSuperKlass(), getSuperInterfaces(), methods);
                iKlassTable = methodCR.klassTable;
                mirandaMethods = methodCR.mirandas;
                vtable = VirtualTable.create(getSuperKlass(), methods, this, mirandaMethods, false);
                itable = InterfaceTables.fixTables(this, vtable, mirandaMethods, methods, methodCR.tables, iKlassTable);
            }
            if (getSuperKlass() != null) {
                getSuperKlass().addSubType(getKlass());
            }
            for (ObjectKlass superInterface : getSuperInterfaces()) {
                superInterface.addSubType(getKlass());
            }

            this.declaredMethods = methods;
            this.noConcreteSubclassesAssumption = getContext().getClassHierarchyOracle().createAssumptionForNewKlass(this);
            this.implementor = getContext().getClassHierarchyOracle().initializeImplementorForNewKlass(this);
        }

        // used to create a redefined version
        private KlassVersion(KlassVersion oldVersion, RuntimeConstantPool pool, LinkedKlass linkedKlass, ChangePacket packet, List<ObjectKlass> invalidatedClasses, Ids<Object> ids) {
            this.assumption = Truffle.getRuntime().createAssumption();
            this.pool = pool;
            this.linkedKlass = linkedKlass;
            this.modifiers = linkedKlass.getFlags();
            this.innerClasses = (InnerClassesAttribute) linkedKlass.getAttribute(InnerClassesAttribute.NAME);

            DetectedChange change = packet.detectedChange;

            Set<Method.MethodVersion> removedMethods = change.getRemovedMethods();
            List<ParserMethod> addedMethods = change.getAddedMethods();

            LinkedList<Method.MethodVersion> newDeclaredMethods = new LinkedList<>(Arrays.asList(oldVersion.declaredMethods));
            newDeclaredMethods.removeAll(removedMethods);

            // in case of an added/removed virtual method, we must also update the tables
            // which might have ripple implications on all subclasses
            boolean virtualMethodsModified = false;

            for (Method.MethodVersion removedMethod : removedMethods) {
                virtualMethodsModified |= isVirtual(removedMethod.getLinkedMethod().getParserMethod());
                ParserMethod parserMethod = removedMethod.getLinkedMethod().getParserMethod();
                checkSuperMethods(parserMethod.getFlags(), parserMethod.getName(), parserMethod.getSignature(), invalidatedClasses);
                removedMethod.getMethod().removedByRedefinition();
                JDWP.LOGGER.fine(() -> "Removed method " + removedMethod.getMethod().getDeclaringKlass().getName() + "." + removedMethod.getLinkedMethod().getName());
            }

            for (ParserMethod addedMethod : addedMethods) {
                LinkedMethod linkedMethod = new LinkedMethod(addedMethod);
                Method.MethodVersion added = new Method(this, linkedMethod, pool).getMethodVersion();
                newDeclaredMethods.addLast(added);
                virtualMethodsModified |= isVirtual(addedMethod);
                checkSuperMethods(addedMethod.getFlags(), addedMethod.getName(), addedMethod.getSignature(), invalidatedClasses);
                JDWP.LOGGER.fine(() -> "Added method " + added.getMethod().getDeclaringKlass().getName() + "." + added.getName());
            }

            if (virtualMethodsModified) {
                invalidatedClasses.addAll(getSubTypes());
            }

            Method.MethodVersion[] methods = newDeclaredMethods.toArray(new Method.MethodVersion[0]);
            if (isInterface()) {
                InterfaceTables.InterfaceCreationResult icr = InterfaceTables.constructInterfaceItable(this, methods);
                vtable = icr.methodtable;
                iKlassTable = icr.klassTable;
                mirandaMethods = null;
                itable = null;
            } else {
                InterfaceTables.CreationResult methodCR = InterfaceTables.create(getSuperKlass(), getSuperInterfaces(), methods);
                iKlassTable = methodCR.klassTable;
                mirandaMethods = methodCR.mirandas;
                vtable = VirtualTable.create(getSuperKlass(), methods, this, mirandaMethods, true);
                itable = InterfaceTables.fixTables(this, vtable, mirandaMethods, methods, methodCR.tables, iKlassTable);
            }
            if (getSuperKlass() != null) {
                getSuperKlass().addSubType(getKlass());
            }
            for (ObjectKlass superInterface : getSuperInterfaces()) {
                superInterface.addSubType(getKlass());
            }

            // changed methods
            Map<Method, ParserMethod> changedMethodBodies = change.getChangedMethodBodies();
            for (Map.Entry<Method, ParserMethod> entry : changedMethodBodies.entrySet()) {
                Method method = entry.getKey();
                ParserMethod newMethod = entry.getValue();
                Method.SharedRedefinitionContent redefineContent = method.redefine(this, newMethod, packet.parserKlass, ids);
                JDWP.LOGGER.fine(() -> "Redefining method " + method.getDeclaringKlass().getName() + "." + method.getName());

                // look in tables for copied methods that also needs to be invalidated
                int flags = newMethod.getFlags();
                if (!Modifier.isStatic(flags) && !Modifier.isPrivate(flags) && !Name._init_.equals(newMethod.getName())) {
                    checkCopyMethods(this, method, itable, redefineContent, ids);
                    checkCopyMethods(this, method, vtable, redefineContent, ids);
                    checkCopyMethods(this, method, mirandaMethods, redefineContent, ids);
                }
            }

            for (Method unchangedMethod : change.getUnchangedMethods()) {
                unchangedMethod.swapMethodVersion(this, ids);
            }

            this.declaredMethods = methods;
            this.noConcreteSubclassesAssumption = getContext().getClassHierarchyOracle().createAssumptionForNewKlass(this);
            this.implementor = getContext().getClassHierarchyOracle().initializeImplementorForNewKlass(this);
        }

        public KlassVersion replace(Ids<Object> ids) {
            DetectedChange detectedChange = new DetectedChange();
            for (Method.MethodVersion declaredMethod : declaredMethods) {
                detectedChange.addUnchangedMethod(declaredMethod.getMethod());
            }
            for (Method.MethodVersion mirandaMethod : mirandaMethods) {
                detectedChange.addUnchangedMethod(mirandaMethod.getMethod());
            }

            ChangePacket packet = new ChangePacket(null, linkedKlass.getParserKlass(), null, detectedChange);
            return new KlassVersion(this, pool, linkedKlass, packet, Collections.emptyList(), ids);
        }

        public Assumption getAssumption() {
            return assumption;
        }

        public ObjectKlass getKlass() {
            return ObjectKlass.this;
        }

        public ClassHierarchyAssumption getNoConcreteSubclassesAssumption(ClassHierarchyAccessor assumptionAccessor) {
            Objects.requireNonNull(assumptionAccessor);
            return noConcreteSubclassesAssumption;
        }

        public SingleImplementor getImplementor(ClassHierarchyAccessor accessor) {
            Objects.requireNonNull(accessor);
            return implementor;
        }

        Object getAttribute(Symbol<Name> attrName) {
            return linkedKlass.getAttribute(attrName);
        }

        ConstantPool getConstantPool() {
            return pool;
        }

        public boolean isFinalFlagSet() {
            return Modifier.isFinal(modifiers);
        }

        public boolean isInterface() {
            return Modifier.isInterface(modifiers);
        }

        public boolean isAbstract() {
            return Modifier.isAbstract(modifiers);
        }

        public boolean isConcrete() {
            return !isAbstract();
        }

        public int getModifiers() {
            return modifiers;
        }

        @TruffleBoundary
        private int computeModifiers() {
            int flags = modifiers;
            if (innerClasses != null) {
                for (InnerClassesAttribute.Entry entry : innerClasses.entries()) {
                    if (entry.innerClassIndex != 0) {
                        Symbol<Name> innerClassName = getConstantPool().classAt(entry.innerClassIndex).getName(getConstantPool());
                        if (innerClassName.equals(getName())) {
                            flags = entry.innerClassAccessFlags;
                            break;
                        }
                    }
                }
            }
            return flags;
        }

        public int getClassModifiers() {
            int flags = computedModifiers;
            if (flags == -1) {
                CompilerDirectives.transferToInterpreterAndInvalidate();
                computedModifiers = flags = computeModifiers();
            }
            // Remember to strip ACC_SUPER bit
            return flags & ~ACC_SUPER & JVM_ACC_WRITTEN_FLAGS;
        }
    }
}<|MERGE_RESOLUTION|>--- conflicted
+++ resolved
@@ -689,12 +689,6 @@
     @Override
     public Field[] getDeclaredFields() {
         // Speculate that there are no hidden fields
-<<<<<<< HEAD
-        Field[] realStaticFields = new Field[staticFieldTable.length - 1];
-        System.arraycopy(staticFieldTable, 0, realStaticFields, 0, realStaticFields.length);
-        Field[] declaredFields = Arrays.copyOf(realStaticFields, realStaticFields.length + fieldTable.length - localFieldTableIndex);
-        int insertionIndex = realStaticFields.length;
-=======
         Field[] declaredFields = new Field[staticFieldTable.length + fieldTable.length - localFieldTableIndex];
         int insertionIndex = 0;
         for (int i = 0; i < staticFieldTable.length; i++) {
@@ -703,7 +697,6 @@
                 declaredFields[insertionIndex++] = f;
             }
         }
->>>>>>> b79445b1
         for (int i = localFieldTableIndex; i < fieldTable.length; i++) {
             Field f = fieldTable[i];
             if (!f.isHidden() && !f.isRemoved()) {
