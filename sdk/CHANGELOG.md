--- conflicted
+++ resolved
@@ -18,7 +18,6 @@
 * Added `HostAccess.Builder.allowIterableAccess()` to allow the guest application to access Java `Iterables` as values with iterators (true by default for `HostAccess.ALL` and `HostAccess.Builder.allowListAccess(true)`, false otherwise).
 * Added `HostAccess.Builder.allowIteratorAccess()` to allow the guest application to access Java `Iterators` (true by default for `HostAccess.ALL`, `HostAccess.Builder.allowListAccess(true)` and `HostAccess.Builder.allowIterableAccess(true)`,  false otherwise).
 * Added `ProxyIterable` and `ProxyIterator` to proxy iterable and iterator guest values.
-<<<<<<< HEAD
 * Added `Value` methods supporting hash maps:
     * Added `hasHashEntries()` specifying that the `Value` provides hash entries.
     * Added `getHashSize()` to return hash entries count.
@@ -33,9 +32,7 @@
 * Added `HostAccess.Builder.allowMapAccess(boolean)` to allow the guest application to access Java `Map` as values with hash entries (true by default for `HostAccess.ALL`, false otherwise).
 * Added `ProxyHashMap` to proxy map guest values.
 * When `HostAccess.Builder.allowMapAccess(boolean)` is enabled the Java `HashMap.Entry` is interpreted as a guest value with two array elements.
-=======
 * Added `Context.safepoint()` to manually poll thread local of a polyglot context while a host method is executed. For example, this allows the context to check for potential interruption or cancellation.
->>>>>>> 8941fd37
 
 ## Version 21.0.0
 * Added support for explicitly selecting a host method overload using the signature in the form of comma-separated fully qualified parameter type names enclosed by parentheses (e.g. `methodName(f.q.TypeName,java.lang.String,int,int[])`).
