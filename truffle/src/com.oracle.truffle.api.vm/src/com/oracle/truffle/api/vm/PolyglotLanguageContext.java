--- conflicted
+++ resolved
@@ -62,18 +62,11 @@
     final PolyglotLanguage language;
     final Map<Object, CallTarget> sourceCache = new ConcurrentHashMap<>();
     final Map<String, Object> config;
-<<<<<<< HEAD
-    final PolyglotValue defaultValueCache;
-    OptionValuesImpl optionValues;  // effectively final
-    final Value nullValue;
-    String[] applicationArguments;  // effectively final
-=======
     volatile Map<Class<?>, PolyglotValue> valueCache;
     volatile PolyglotValue defaultValueCache;
     volatile OptionValuesImpl optionValues;
     volatile Value nullValue;
-    final String[] applicationArguments;
->>>>>>> 4b6dd060
+    String[] applicationArguments;    // effectively final
     final Set<PolyglotThread> activePolyglotThreads = new HashSet<>();
     volatile boolean creating; // true when context is currently being created.
     volatile boolean finalized;
@@ -229,19 +222,6 @@
 
                     creating = true;
                     try {
-<<<<<<< HEAD
-                        env = LANGUAGE.createEnv(this, language.info,
-                                        context.out,
-                                        context.err,
-                                        context.in, config, getOptionValues(), applicationArguments);
-                        LANGUAGE.createEnvContext(env);
-                    } finally {
-                        creating = false;
-                    }
-                    if (!preInitialization) {
-                        LANGUAGE.initializeThread(env, Thread.currentThread());
-                    }
-=======
                         initializeCaches();
                         try {
                             env = LANGUAGE.createEnv(this, language.info,
@@ -252,33 +232,29 @@
                         } finally {
                             creating = false;
                         }
-                        LANGUAGE.initializeThread(env, Thread.currentThread());
->>>>>>> 4b6dd060
-
+                        if (!preInitialization) {
+                            LANGUAGE.initializeThread(env, Thread.currentThread());
+                        }
                         LANGUAGE.postInitEnv(env);
 
-<<<<<<< HEAD
-                    if (!preInitialization) {
-=======
->>>>>>> 4b6dd060
-                        if (!singleThreaded) {
-                            LANGUAGE.initializeMultiThreading(env);
+                        if (!preInitialization) {
+                            if (!singleThreaded) {
+                                LANGUAGE.initializeMultiThreading(env);
+                            }
+
+                            for (PolyglotThreadInfo threadInfo : context.getSeenThreads().values()) {
+                                if (threadInfo.thread == Thread.currentThread()) {
+                                    continue;
+                                }
+                                LANGUAGE.initializeThread(env, threadInfo.thread);
+                            }
                         }
 
-                        for (PolyglotThreadInfo threadInfo : context.getSeenThreads().values()) {
-                            if (threadInfo.thread == Thread.currentThread()) {
-                                continue;
-                            }
-                            LANGUAGE.initializeThread(env, threadInfo.thread);
-                        }
-<<<<<<< HEAD
-=======
                     } catch (Throwable e) {
                         // language not successfully initialized reset to avoid inconsistent
                         // language contexts
                         env = null;
                         throw e;
->>>>>>> 4b6dd060
                     }
 
                     return true;
