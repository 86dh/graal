--- conflicted
+++ resolved
@@ -17,15 +17,12 @@
 * GR-64533 By default every specialization is now included for {@link GenerateUncached}, except specializations that require a {@link Specialization#limit() limit} and are replaced, those are excluded by default. By setting `@Specialization(excludeForUncached=..)` explicitly the default behavior can be overridden, e.g. to include or exclude a specialization for uncached. Specializations which are no longer compatible with uncached will produce a warning instead of an error for compatibility reasons until all languages are migrated. It is therefore expected that language implementations may see new warnings with this version.
 * GR-64124 Added `BytecodeOSRNode.pollOSRBackEdge(BytecodeOSRNode, int)` that supports batch polling for bytecode OSR. Using this method avoids checking for bytecode OSR on every loop backedge.
 * GR-64124 Deprecated  `BytecodeOSRNode.pollOSRBackEdge(BytecodeOSRNode)`. Use `BytecodeOSRNode.pollOSRBackEdge(BytecodeOSRNode, int)` instead. Please note that the old method did call `TruffleSafepoint.poll(Node)`, but the the new method does not. Please double check that your bytecode interpreter polls Truffle safepoints at loop back-edges.
-<<<<<<< HEAD
 * GR-64086 Added extended Dynamic Object Model Layout that adds:
     * A shape obsolescence strategy enabling optimistic type speculation for primitive property values with gradual migration to more general shapes on speculation failure (moving primitive slots to reference slots), eventually converging on a general enough shape tree. Reduces shape polymorphism by obsoleting and merging too specific shapes in favor of more general shapes.
     * Automatic reference type tracking based on assumptions, eliminating redundant type checks.
     * Automatic single-assignment tracking based on assumptions allowing languages to assume that a property is effectively final (i.e. stays unchanged after the initial assignment) as well as constant-fold values of a constant receiver with a known shape.
     * You can still disable the new layout and switch back to the previous implementation using the system property: `-Dtruffle.object.LayoutFactory=com.oracle.truffle.api.object.CoreLayoutFactory`.
-=======
 * GR-64488 Added `TruffleFile#getFileStoreInfo()` providing access to disk-related metadata such as total size, usable space, unallocated space and block size.
->>>>>>> ea03f734
 
 ## Version 24.2.0
 * GR-60636 Truffle now stops compiling when the code cache fills up on HotSpot. A warning is printed when that happens.
