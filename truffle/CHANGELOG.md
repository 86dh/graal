--- conflicted
+++ resolved
@@ -25,13 +25,10 @@
 * GR-64488 Added `TruffleFile#getFileStoreInfo()` providing access to disk-related metadata such as total size, usable space, unallocated space and block size.
 * GR-43908 Added a deoptimization cycle detection to Truffle. This feature is enabled by default when running optimized on JDK 25 and later. Whenever a deoptimization cycle is detected, the compilation fails with a permanent bailout that contains the Java stack trace of the location. If this error is encountered too frequently it can be disabled by setting `compiler.DeoptCycleDetectionThreshold` to `-1`. For further information, please see the extended [deopt cycle detection](https://github.com/oracle/graal/blob/master/truffle/docs/Optimizing.md#automatic-detection-of-deoptimization-cycles) guide. 
   *  Added `compiler.DeoptCycleDetectionThreshold` and `compiler.DeoptCycleDetectionAllowedRepeats` options which allow to fine-tune the sensitivity of the deoptimization loop detection.
-<<<<<<< HEAD
 * GR-64594 Bytecode DSL: Improved builder performance. Creating bytecode nodes with Bytecode DSL is now 40% faster and requires 5 times less temporary memory.
 * GR-64594 Bytecode DSL: Builder instances now have a `toString()` implementation that prints current operations as well as the instructions that have been already emitted. This should make it easier to debug problems with builder usage.
 * GR-64594 Bytecode DSL: Added `@GenerateBytecode(..., additionalAssertions=true)` to enable additional assertions for Bytecode DSL implementation bugs. This feature can also be enabled with `-A.truffle.dsl.AdditionalAssertions=true` at Java source compile time. These assertions are intentionally disabled by default, as they can lead to slow-downs even when assertions are disabled.
-=======
 * GR-65428 JDK specific optimizations when building Truffle languages with native-image are now enabled by default, even if the truffle-enterprise.jar is not provided on the class or module-path.
->>>>>>> 78507e30
 
 ## Version 24.2.0
 * GR-60636 Truffle now stops compiling when the code cache fills up on HotSpot. A warning is printed when that happens.
