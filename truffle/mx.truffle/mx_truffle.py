--- conflicted
+++ resolved
@@ -235,8 +235,7 @@
     with Task('Truffle Signature Tests', tasks) as t:
         if t: sigtest(['--check', 'binary'])
     with Task('Truffle UnitTests', tasks) as t:
-<<<<<<< HEAD
-        if t: unittest(list(['--suite', 'truffle', '--enable-timing', '--verbose', '--fail-fast']))
+        if t: unittest(list(['--suite', 'truffle', '--enable-timing', '--verbose', '--max-class-failures=25']))
     if jdk.javaCompliance >= '20':
         with Task('Truffle NFI tests with Panama Backend', tasks) as t:
             if t:
@@ -246,9 +245,6 @@
                 if mx.project('com.oracle.truffle.nfi.backend.panama').javaPreviewNeeded:
                     args += ['--enable-preview']
                 unittest(args + ['com.oracle.truffle.nfi.test', '--enable-timing', '--verbose'])
-=======
-        if t: unittest(list(['--suite', 'truffle', '--enable-timing', '--verbose', '--max-class-failures=25']))
->>>>>>> cd179803
     if os.getenv('DISABLE_DSL_STATE_BITS_TESTS', 'false').lower() != 'true':
         with Task('Truffle DSL max state bit tests', tasks) as t:
             if t:
