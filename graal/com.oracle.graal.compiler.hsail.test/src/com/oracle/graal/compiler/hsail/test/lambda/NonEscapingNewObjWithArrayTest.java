/*
 * Copyright (c) 2009, 2012, Oracle and/or its affiliates. All rights reserved.
 * DO NOT ALTER OR REMOVE COPYRIGHT NOTICES OR THIS FILE HEADER.
 *
 * This code is free software; you can redistribute it and/or modify it
 * under the terms of the GNU General Public License version 2 only, as
 * published by the Free Software Foundation.
 *
 * This code is distributed in the hope that it will be useful, but WITHOUT
 * ANY WARRANTY; without even the implied warranty of MERCHANTABILITY or
 * FITNESS FOR A PARTICULAR PURPOSE.  See the GNU General Public License
 * version 2 for more details (a copy is included in the LICENSE file that
 * accompanied this code).
 *
 * You should have received a copy of the GNU General Public License version
 * 2 along with this work; if not, write to the Free Software Foundation,
 * Inc., 51 Franklin St, Fifth Floor, Boston, MA 02110-1301 USA.
 *
 * Please contact Oracle, 500 Oracle Parkway, Redwood Shores, CA 94065 USA
 * or visit www.oracle.com if you need additional information or have any
 * questions.
 */

package com.oracle.graal.compiler.hsail.test.lambda;

<<<<<<< HEAD
import static com.oracle.graal.debug.Debug.*;
import static com.oracle.graal.debug.DelegatingDebugConfig.Feature.*;

import com.oracle.graal.compiler.hsail.test.infra.GraalKernelTester;
import com.oracle.graal.debug.*;

import org.junit.Test;

import java.util.Arrays;
=======
import java.util.*;

import org.junit.*;

import com.oracle.graal.compiler.hsail.test.infra.*;
>>>>>>> cd386523

/**
 * Tests non-escaping object creation and calling a method on it.
 */
public class NonEscapingNewObjWithArrayTest extends GraalKernelTester {
    static final int NUM = 20;
    @Result public float[] outArray = new float[NUM];

    static class MyObj {
        float a[];

        public MyObj(float[] src, int ofst) {
            a = Arrays.copyOfRange(src, ofst, ofst + 3);
        }

        public float productOf() {
            return a[0] * a[1] * a[2];
        }
    }

    void setupArrays() {
        for (int i = 0; i < NUM; i++) {
            outArray[i] = -i;
        }
    }

    @Override
    public void runTest() {
        setupArrays();
        float[] fsrc = new float[2 * NUM];
        for (int i = 0; i < 2 * NUM; i++) {
            fsrc[i] = i;
        }

        dispatchLambdaKernel(NUM, (gid) -> {
            outArray[gid] = new MyObj(fsrc, gid).productOf();
        });
    }

    @Override
    protected boolean supportsRequiredCapabilities() {
        // although not escaping, seems to require object allocation support
        return (canHandleObjectAllocation());
    }

    // NYI emitForeignCall floatArraycopy
<<<<<<< HEAD
    @Test(expected = com.oracle.graal.compiler.common.GraalInternalError.class)
=======
    @Ignore
    @Test
>>>>>>> cd386523
    public void test() {
        try (DebugConfigScope s = disableIntercept()) {
            testGeneratedHsail();
        }
    }

<<<<<<< HEAD
    @Test(expected = com.oracle.graal.compiler.common.GraalInternalError.class)
=======
    @Ignore
    @Test
>>>>>>> cd386523
    public void testUsingLambdaMethod() {
        try (DebugConfigScope dcs = setConfig(new DelegatingDebugConfig().disable(INTERCEPT))) {
            testGeneratedHsailUsingLambdaMethod();
        }
    }

}<|MERGE_RESOLUTION|>--- conflicted
+++ resolved
@@ -23,23 +23,15 @@
 
 package com.oracle.graal.compiler.hsail.test.lambda;
 
-<<<<<<< HEAD
 import static com.oracle.graal.debug.Debug.*;
 import static com.oracle.graal.debug.DelegatingDebugConfig.Feature.*;
 
-import com.oracle.graal.compiler.hsail.test.infra.GraalKernelTester;
-import com.oracle.graal.debug.*;
-
-import org.junit.Test;
-
-import java.util.Arrays;
-=======
 import java.util.*;
 
 import org.junit.*;
 
 import com.oracle.graal.compiler.hsail.test.infra.*;
->>>>>>> cd386523
+import com.oracle.graal.debug.*;
 
 /**
  * Tests non-escaping object creation and calling a method on it.
@@ -86,24 +78,16 @@
     }
 
     // NYI emitForeignCall floatArraycopy
-<<<<<<< HEAD
-    @Test(expected = com.oracle.graal.compiler.common.GraalInternalError.class)
-=======
     @Ignore
     @Test
->>>>>>> cd386523
     public void test() {
         try (DebugConfigScope s = disableIntercept()) {
             testGeneratedHsail();
         }
     }
 
-<<<<<<< HEAD
-    @Test(expected = com.oracle.graal.compiler.common.GraalInternalError.class)
-=======
     @Ignore
     @Test
->>>>>>> cd386523
     public void testUsingLambdaMethod() {
         try (DebugConfigScope dcs = setConfig(new DelegatingDebugConfig().disable(INTERCEPT))) {
             testGeneratedHsailUsingLambdaMethod();
