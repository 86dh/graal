/*
 * Copyright (c) 2012, Oracle and/or its affiliates. All rights reserved.
 * DO NOT ALTER OR REMOVE COPYRIGHT NOTICES OR THIS FILE HEADER.
 *
 * This code is free software; you can redistribute it and/or modify it
 * under the terms of the GNU General Public License version 2 only, as
 * published by the Free Software Foundation.
 *
 * This code is distributed in the hope that it will be useful, but WITHOUT
 * ANY WARRANTY; without even the implied warranty of MERCHANTABILITY or
 * FITNESS FOR A PARTICULAR PURPOSE.  See the GNU General Public License
 * version 2 for more details (a copy is included in the LICENSE file that
 * accompanied this code).
 *
 * You should have received a copy of the GNU General Public License version
 * 2 along with this work; if not, write to the Free Software Foundation,
 * Inc., 51 Franklin St, Fifth Floor, Boston, MA 02110-1301 USA.
 *
 * Please contact Oracle, 500 Oracle Parkway, Redwood Shores, CA 94065 USA
 * or visit www.oracle.com if you need additional information or have any
 * questions.
 */
package com.oracle.graal.hotspot.amd64;

import static com.oracle.graal.amd64.AMD64.*;
import static com.oracle.graal.api.code.CallingConvention.Type.*;
import static com.oracle.graal.api.code.ValueUtil.*;
import static com.oracle.graal.phases.GraalOptions.*;

import java.lang.reflect.*;
import java.util.*;

import sun.misc.*;

import com.oracle.graal.amd64.*;
import com.oracle.graal.api.code.*;
import com.oracle.graal.api.meta.*;
import com.oracle.graal.asm.*;
import com.oracle.graal.asm.amd64.*;
import com.oracle.graal.asm.amd64.AMD64Assembler.ConditionFlag;
import com.oracle.graal.compiler.gen.*;
import com.oracle.graal.hotspot.*;
import com.oracle.graal.hotspot.bridge.*;
import com.oracle.graal.hotspot.meta.*;
import com.oracle.graal.hotspot.stubs.*;
import com.oracle.graal.lir.*;
import com.oracle.graal.lir.LIRInstruction.ValueProcedure;
import com.oracle.graal.lir.StandardOp.ParametersOp;
import com.oracle.graal.lir.amd64.*;
import com.oracle.graal.lir.asm.*;
import com.oracle.graal.nodes.*;
import com.oracle.graal.nodes.cfg.*;
import com.oracle.graal.phases.*;

/**
 * HotSpot AMD64 specific backend.
 */
public class AMD64HotSpotBackend extends HotSpotBackend {

    private static final Unsafe unsafe = Unsafe.getUnsafe();

    public AMD64HotSpotBackend(HotSpotRuntime runtime, TargetDescription target) {
        super(runtime, target);
    }

    @Override
    public LIRGenerator newLIRGenerator(StructuredGraph graph, FrameMap frameMap, ResolvedJavaMethod method, LIR lir) {
        return new AMD64HotSpotLIRGenerator(graph, runtime(), target, frameMap, method, lir);
    }

    /**
     * Emits code to do stack overflow checking.
     * 
     * @param afterFrameInit specifies if the stack pointer has already been adjusted to allocate
     *            the current frame
     */
    protected static void emitStackOverflowCheck(TargetMethodAssembler tasm, boolean afterFrameInit) {
        if (GraalOptions.StackShadowPages > 0) {

            AMD64MacroAssembler asm = (AMD64MacroAssembler) tasm.asm;
            int frameSize = tasm.frameMap.frameSize();
            if (frameSize > 0) {
                int lastFramePage = frameSize / unsafe.pageSize();
                // emit multiple stack bangs for methods with frames larger than a page
                for (int i = 0; i <= lastFramePage; i++) {
                    int disp = (i + GraalOptions.StackShadowPages) * unsafe.pageSize();
                    if (afterFrameInit) {
                        disp -= frameSize;
                    }
                    tasm.blockComment("[stack overflow check]");
                    asm.movq(new AMD64Address(rsp, -disp), AMD64.rax);
                }
            }
        }
    }

    class HotSpotFrameContext implements FrameContext {

        final boolean isStub;

        HotSpotFrameContext(boolean isStub) {
            this.isStub = isStub;
        }

        @Override
        public void enter(TargetMethodAssembler tasm) {
            FrameMap frameMap = tasm.frameMap;
            int frameSize = frameMap.frameSize();

            AMD64MacroAssembler asm = (AMD64MacroAssembler) tasm.asm;
            if (!isStub) {
                emitStackOverflowCheck(tasm, false);
            }
            asm.decrementq(rsp, frameSize);
            if (GraalOptions.ZapStackOnMethodEntry) {
                final int intSize = 4;
                for (int i = 0; i < frameSize / intSize; ++i) {
                    asm.movl(new AMD64Address(rsp, i * intSize), 0xC1C1C1C1);
                }
            }
            CalleeSaveLayout csl = frameMap.registerConfig.getCalleeSaveLayout();
            if (csl != null && csl.size != 0) {
                int frameToCSA = frameMap.offsetToCalleeSaveArea();
                assert frameToCSA >= 0;
                asm.save(csl, frameToCSA);
            }
        }

        @Override
        public void leave(TargetMethodAssembler tasm) {
            int frameSize = tasm.frameMap.frameSize();
            AMD64MacroAssembler asm = (AMD64MacroAssembler) tasm.asm;
            CalleeSaveLayout csl = tasm.frameMap.registerConfig.getCalleeSaveLayout();

            if (csl != null && csl.size != 0) {
                tasm.compilationResult.setRegisterRestoreEpilogueOffset(asm.codeBuffer.position());
                // saved all registers, restore all registers
                int frameToCSA = tasm.frameMap.offsetToCalleeSaveArea();
                asm.restore(csl, frameToCSA);
            }

            asm.incrementq(rsp, frameSize);
        }
    }

    @Override
    protected AbstractAssembler createAssembler(FrameMap frameMap) {
        return new AMD64MacroAssembler(target, frameMap.registerConfig);
    }

    @Override
    public TargetMethodAssembler newAssembler(LIRGenerator lirGen, CompilationResult compilationResult) {
        // Omit the frame if the method:
        // - has no spill slots or other slots allocated during register allocation
        // - has no callee-saved registers
        // - has no incoming arguments passed on the stack
        // - has no instructions with debug info
        AMD64HotSpotLIRGenerator gen = (AMD64HotSpotLIRGenerator) lirGen;
        FrameMap frameMap = gen.frameMap;
        LIR lir = gen.lir;
        boolean omitFrame = CanOmitFrame && !frameMap.frameNeedsAllocating() && !lir.hasArgInCallerFrame();

<<<<<<< HEAD
        Stub stub = runtime().asStub(lirGen.method());
        AbstractAssembler masm = new AMD64MacroAssembler(target, frameMap.registerConfig);
        HotSpotFrameContext frameContext = omitFrame ? null : new HotSpotFrameContext(stub != null);
=======
        AbstractAssembler masm = createAssembler(frameMap);
        HotSpotFrameContext frameContext = omitFrame ? null : new HotSpotFrameContext();
>>>>>>> 8119ec0a
        TargetMethodAssembler tasm = new TargetMethodAssembler(target, runtime(), frameMap, masm, frameContext, compilationResult);
        tasm.setFrameSize(frameMap.frameSize());
        StackSlot deoptimizationRescueSlot = gen.deoptimizationRescueSlot;
        if (deoptimizationRescueSlot != null && stub == null) {
            tasm.compilationResult.setCustomStackAreaOffset(frameMap.offsetForStackSlot(deoptimizationRescueSlot));
        }

        if (stub != null) {

            final Set<Register> definedRegisters = gatherDefinedRegisters(lir);
            stub.initDefinedRegisters(definedRegisters);

            // Eliminate unnecessary register preservation and
            // record where preserved registers are saved
            for (Map.Entry<LIRFrameState, AMD64SaveRegistersOp> e : gen.calleeSaveInfo.entrySet()) {
                AMD64SaveRegistersOp save = e.getValue();
                save.updateAndDescribePreservation(definedRegisters, e.getKey().debugInfo(), frameMap);
            }
        }

        return tasm;
    }

    /**
     * Finds all the registers that are defined by some given LIR.
     * 
     * @param lir the LIR to examine
     * @return the registers that are defined by or used as temps for any instruction in {@code lir}
     */
    private static Set<Register> gatherDefinedRegisters(LIR lir) {
        final Set<Register> definedRegisters = new HashSet<>();
        ValueProcedure defProc = new ValueProcedure() {

            @Override
            public Value doValue(Value value) {
                if (ValueUtil.isRegister(value)) {
                    final Register reg = ValueUtil.asRegister(value);
                    definedRegisters.add(reg);
                }
                return value;
            }
        };
        for (Block block : lir.codeEmittingOrder()) {
            for (LIRInstruction op : lir.lir(block)) {
                if (op instanceof ParametersOp) {
                    // Don't consider this as a definition
                } else {
                    op.forEachTemp(defProc);
                    op.forEachOutput(defProc);
                }
            }
        }
        return definedRegisters;
    }

    @Override
    public void emitCode(TargetMethodAssembler tasm, ResolvedJavaMethod method, LIRGenerator lirGen) {
        AMD64MacroAssembler asm = (AMD64MacroAssembler) tasm.asm;
        FrameMap frameMap = tasm.frameMap;
        RegisterConfig regConfig = frameMap.registerConfig;
        HotSpotVMConfig config = runtime().config;
        boolean isStatic = Modifier.isStatic(method.getModifiers());
        Label unverifiedStub = isStatic ? null : new Label();

        // Emit the prefix

        if (!isStatic) {
            tasm.recordMark(Marks.MARK_UNVERIFIED_ENTRY);
            CallingConvention cc = regConfig.getCallingConvention(JavaCallee, null, new JavaType[]{runtime().lookupJavaType(Object.class)}, target, false);
            Register inlineCacheKlass = rax; // see definition of IC_Klass in
                                             // c1_LIRAssembler_x86.cpp
            Register receiver = asRegister(cc.getArgument(0));
            AMD64Address src = new AMD64Address(receiver, config.hubOffset);

            asm.cmpq(inlineCacheKlass, src);
            asm.jcc(ConditionFlag.NotEqual, unverifiedStub);
        }

        asm.align(config.codeEntryAlignment);
        tasm.recordMark(Marks.MARK_OSR_ENTRY);
        tasm.recordMark(Marks.MARK_VERIFIED_ENTRY);

        // Emit code for the LIR
        lirGen.lir.emitCode(tasm);

        HotSpotFrameContext frameContext = (HotSpotFrameContext) tasm.frameContext;
        if (frameContext != null && !frameContext.isStub) {
            tasm.recordMark(Marks.MARK_EXCEPTION_HANDLER_ENTRY);
            AMD64Call.directCall(tasm, asm, runtime().lookupRuntimeCall(EXCEPTION_HANDLER), null, false, null);
            tasm.recordMark(Marks.MARK_DEOPT_HANDLER_ENTRY);
            AMD64Call.directCall(tasm, asm, runtime().lookupRuntimeCall(DEOPT_HANDLER), null, false, null);
        } else {
            // No need to emit the stubs for entries back into the method since
            // it has no calls that can cause such "return" entries
            assert !frameMap.accessesCallerFrame() : method;
        }

        if (unverifiedStub != null) {
            asm.bind(unverifiedStub);
            AMD64Call.directJmp(tasm, asm, runtime().lookupRuntimeCall(IC_MISS_HANDLER));
        }
    }
}<|MERGE_RESOLUTION|>--- conflicted
+++ resolved
@@ -160,14 +160,9 @@
         LIR lir = gen.lir;
         boolean omitFrame = CanOmitFrame && !frameMap.frameNeedsAllocating() && !lir.hasArgInCallerFrame();
 
-<<<<<<< HEAD
         Stub stub = runtime().asStub(lirGen.method());
-        AbstractAssembler masm = new AMD64MacroAssembler(target, frameMap.registerConfig);
+        AbstractAssembler masm = createAssembler(frameMap);
         HotSpotFrameContext frameContext = omitFrame ? null : new HotSpotFrameContext(stub != null);
-=======
-        AbstractAssembler masm = createAssembler(frameMap);
-        HotSpotFrameContext frameContext = omitFrame ? null : new HotSpotFrameContext();
->>>>>>> 8119ec0a
         TargetMethodAssembler tasm = new TargetMethodAssembler(target, runtime(), frameMap, masm, frameContext, compilationResult);
         tasm.setFrameSize(frameMap.frameSize());
         StackSlot deoptimizationRescueSlot = gen.deoptimizationRescueSlot;
