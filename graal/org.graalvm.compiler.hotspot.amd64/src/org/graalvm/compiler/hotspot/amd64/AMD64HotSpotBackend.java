/*
 * Copyright (c) 2012, 2016, Oracle and/or its affiliates. All rights reserved.
 * DO NOT ALTER OR REMOVE COPYRIGHT NOTICES OR THIS FILE HEADER.
 *
 * This code is free software; you can redistribute it and/or modify it
 * under the terms of the GNU General Public License version 2 only, as
 * published by the Free Software Foundation.
 *
 * This code is distributed in the hope that it will be useful, but WITHOUT
 * ANY WARRANTY; without even the implied warranty of MERCHANTABILITY or
 * FITNESS FOR A PARTICULAR PURPOSE.  See the GNU General Public License
 * version 2 for more details (a copy is included in the LICENSE file that
 * accompanied this code).
 *
 * You should have received a copy of the GNU General Public License version
 * 2 along with this work; if not, write to the Free Software Foundation,
 * Inc., 51 Franklin St, Fifth Floor, Boston, MA 02110-1301 USA.
 *
 * Please contact Oracle, 500 Oracle Parkway, Redwood Shores, CA 94065 USA
 * or visit www.oracle.com if you need additional information or have any
 * questions.
 */
package org.graalvm.compiler.hotspot.amd64;

import static org.graalvm.compiler.core.common.GraalOptions.CanOmitFrame;
import static org.graalvm.compiler.core.common.GraalOptions.GeneratePIC;
import static org.graalvm.compiler.core.common.GraalOptions.ZapStackOnMethodEntry;
import static jdk.vm.ci.amd64.AMD64.r10;
import static jdk.vm.ci.amd64.AMD64.rax;
import static jdk.vm.ci.amd64.AMD64.rsp;
import static jdk.vm.ci.code.ValueUtil.asRegister;

import org.graalvm.compiler.asm.Assembler;
import org.graalvm.compiler.asm.Label;
import org.graalvm.compiler.asm.amd64.AMD64Address;
import org.graalvm.compiler.asm.amd64.AMD64Assembler.ConditionFlag;
import org.graalvm.compiler.asm.amd64.AMD64MacroAssembler;
import org.graalvm.compiler.code.CompilationResult;
import org.graalvm.compiler.core.amd64.AMD64NodeMatchRules;
import org.graalvm.compiler.core.common.LIRKind;
import org.graalvm.compiler.core.common.CompilationIdentifier;
import org.graalvm.compiler.core.common.alloc.RegisterAllocationConfig;
import org.graalvm.compiler.core.target.Backend;
import org.graalvm.compiler.hotspot.GraalHotSpotVMConfig;
import org.graalvm.compiler.hotspot.HotSpotDataBuilder;
import org.graalvm.compiler.hotspot.HotSpotGraalRuntimeProvider;
import org.graalvm.compiler.hotspot.HotSpotHostBackend;
import org.graalvm.compiler.hotspot.HotSpotLIRGenerationResult;
import org.graalvm.compiler.hotspot.meta.HotSpotConstantLoadAction;
import org.graalvm.compiler.hotspot.meta.HotSpotForeignCallsProvider;
import org.graalvm.compiler.hotspot.meta.HotSpotProviders;
import org.graalvm.compiler.hotspot.stubs.Stub;
import org.graalvm.compiler.lir.LIR;
import org.graalvm.compiler.lir.amd64.AMD64Call;
import org.graalvm.compiler.lir.amd64.AMD64FrameMap;
import org.graalvm.compiler.lir.amd64.AMD64FrameMapBuilder;
import org.graalvm.compiler.lir.asm.CompilationResultBuilder;
import org.graalvm.compiler.lir.asm.CompilationResultBuilderFactory;
import org.graalvm.compiler.lir.asm.DataBuilder;
import org.graalvm.compiler.lir.asm.FrameContext;
import org.graalvm.compiler.lir.framemap.FrameMap;
import org.graalvm.compiler.lir.framemap.FrameMapBuilder;
import org.graalvm.compiler.lir.gen.LIRGenerationResult;
import org.graalvm.compiler.lir.gen.LIRGeneratorTool;
import org.graalvm.compiler.nodes.StructuredGraph;
import org.graalvm.compiler.nodes.spi.NodeLIRBuilderTool;
<<<<<<< HEAD
import org.graalvm.compiler.options.OptionValues;
=======
import org.graalvm.util.EconomicSet;
>>>>>>> d9930124

import jdk.vm.ci.amd64.AMD64;
import jdk.vm.ci.amd64.AMD64Kind;
import jdk.vm.ci.code.CallingConvention;
import jdk.vm.ci.code.Register;
import jdk.vm.ci.code.RegisterConfig;
import jdk.vm.ci.code.StackSlot;
import jdk.vm.ci.hotspot.HotSpotCallingConventionType;
import jdk.vm.ci.hotspot.HotSpotSentinelConstant;
import jdk.vm.ci.meta.JavaKind;
import jdk.vm.ci.meta.JavaType;
import jdk.vm.ci.meta.ResolvedJavaMethod;

/**
 * HotSpot AMD64 specific backend.
 */
public class AMD64HotSpotBackend extends HotSpotHostBackend {

    public AMD64HotSpotBackend(GraalHotSpotVMConfig config, HotSpotGraalRuntimeProvider runtime, HotSpotProviders providers) {
        super(config, runtime, providers);
    }

    @Override
    public FrameMapBuilder newFrameMapBuilder(RegisterConfig registerConfig) {
        RegisterConfig registerConfigNonNull = registerConfig == null ? getCodeCache().getRegisterConfig() : registerConfig;
        return new AMD64FrameMapBuilder(newFrameMap(registerConfigNonNull), getCodeCache(), registerConfigNonNull);
    }

    @Override
    public FrameMap newFrameMap(RegisterConfig registerConfig) {
        return new AMD64FrameMap(getCodeCache(), registerConfig, this);
    }

    @Override
    public LIRGeneratorTool newLIRGenerator(LIRGenerationResult lirGenRes) {
        return new AMD64HotSpotLIRGenerator(getProviders(), config, lirGenRes);
    }

    @Override
    public LIRGenerationResult newLIRGenerationResult(CompilationIdentifier compilationId, LIR lir, FrameMapBuilder frameMapBuilder, StructuredGraph graph, Object stub) {
        return new HotSpotLIRGenerationResult(compilationId, lir, frameMapBuilder, makeCallingConvention(graph, (Stub) stub), stub);
    }

    @Override
    public NodeLIRBuilderTool newNodeLIRBuilder(StructuredGraph graph, LIRGeneratorTool lirGen) {
        return new AMD64HotSpotNodeLIRBuilder(graph, lirGen, new AMD64NodeMatchRules(lirGen));
    }

    @Override
    protected void bangStackWithOffset(CompilationResultBuilder crb, int bangOffset) {
        AMD64MacroAssembler asm = (AMD64MacroAssembler) crb.asm;
        int pos = asm.position();
        asm.movl(new AMD64Address(rsp, -bangOffset), AMD64.rax);
        assert asm.position() - pos >= PATCHED_VERIFIED_ENTRY_POINT_INSTRUCTION_SIZE;
    }

    /**
     * The size of the instruction used to patch the verified entry point of an nmethod when the
     * nmethod is made non-entrant or a zombie (e.g. during deopt or class unloading). The first
     * instruction emitted at an nmethod's verified entry point must be at least this length to
     * ensure mt-safe patching.
     */
    public static final int PATCHED_VERIFIED_ENTRY_POINT_INSTRUCTION_SIZE = 5;

    /**
     * Emits code at the verified entry point and return point(s) of a method.
     */
    class HotSpotFrameContext implements FrameContext {

        final boolean isStub;
        final boolean omitFrame;

        HotSpotFrameContext(boolean isStub, boolean omitFrame) {
            this.isStub = isStub;
            this.omitFrame = omitFrame;
        }

        @Override
        public boolean hasFrame() {
            return !omitFrame;
        }

        @Override
        public void enter(CompilationResultBuilder crb) {
            FrameMap frameMap = crb.frameMap;
            int frameSize = frameMap.frameSize();
            AMD64MacroAssembler asm = (AMD64MacroAssembler) crb.asm;
            if (omitFrame) {
                if (!isStub) {
                    asm.nop(PATCHED_VERIFIED_ENTRY_POINT_INSTRUCTION_SIZE);
                }
            } else {
                int verifiedEntryPointOffset = asm.position();
                if (!isStub) {
                    emitStackOverflowCheck(crb);
                    // assert asm.position() - verifiedEntryPointOffset >=
                    // PATCHED_VERIFIED_ENTRY_POINT_INSTRUCTION_SIZE;
                }
                if (!isStub && asm.position() == verifiedEntryPointOffset) {
                    asm.subqWide(rsp, frameSize);
                    assert asm.position() - verifiedEntryPointOffset >= PATCHED_VERIFIED_ENTRY_POINT_INSTRUCTION_SIZE;
                } else {
                    asm.decrementq(rsp, frameSize);
                }
                if (ZapStackOnMethodEntry.getValue(crb.getOptions())) {
                    final int intSize = 4;
                    for (int i = 0; i < frameSize / intSize; ++i) {
                        asm.movl(new AMD64Address(rsp, i * intSize), 0xC1C1C1C1);
                    }
                }
                assert frameMap.getRegisterConfig().getCalleeSaveRegisters() == null;
            }
        }

        @Override
        public void leave(CompilationResultBuilder crb) {
            if (!omitFrame) {
                AMD64MacroAssembler asm = (AMD64MacroAssembler) crb.asm;
                assert crb.frameMap.getRegisterConfig().getCalleeSaveRegisters() == null;

                int frameSize = crb.frameMap.frameSize();
                asm.incrementq(rsp, frameSize);
            }
        }
    }

    @Override
    protected Assembler createAssembler(FrameMap frameMap) {
        return new AMD64MacroAssembler(getTarget());
    }

    @Override
    public CompilationResultBuilder newCompilationResultBuilder(LIRGenerationResult lirGenRen, FrameMap frameMap, CompilationResult compilationResult, CompilationResultBuilderFactory factory) {
        // Omit the frame if the method:
        // - has no spill slots or other slots allocated during register allocation
        // - has no callee-saved registers
        // - has no incoming arguments passed on the stack
        // - has no deoptimization points
        // - makes no foreign calls (which require an aligned stack)
        HotSpotLIRGenerationResult gen = (HotSpotLIRGenerationResult) lirGenRen;
        LIR lir = gen.getLIR();
        assert gen.getDeoptimizationRescueSlot() == null || frameMap.frameNeedsAllocating() : "method that can deoptimize must have a frame";
        OptionValues options = lir.getOptions();
        boolean omitFrame = CanOmitFrame.getValue(options) && !frameMap.frameNeedsAllocating() && !lir.hasArgInCallerFrame() && !gen.hasForeignCall();

        Stub stub = gen.getStub();
        Assembler masm = createAssembler(frameMap);
        HotSpotFrameContext frameContext = new HotSpotFrameContext(stub != null, omitFrame);
        DataBuilder dataBuilder = new HotSpotDataBuilder(getCodeCache().getTarget());
        CompilationResultBuilder crb = factory.createBuilder(getCodeCache(), getForeignCalls(), frameMap, masm, dataBuilder, frameContext, options, compilationResult);
        crb.setTotalFrameSize(frameMap.totalFrameSize());
        crb.setMaxInterpreterFrameSize(gen.getMaxInterpreterFrameSize());
        StackSlot deoptimizationRescueSlot = gen.getDeoptimizationRescueSlot();
        if (deoptimizationRescueSlot != null && stub == null) {
            crb.compilationResult.setCustomStackAreaOffset(deoptimizationRescueSlot);
        }

        if (stub != null) {
            EconomicSet<Register> destroyedCallerRegisters = gatherDestroyedCallerRegisters(lir);
            updateStub(stub, destroyedCallerRegisters, gen.getCalleeSaveInfo(), frameMap);
        }

        return crb;
    }

    @Override
    public void emitCode(CompilationResultBuilder crb, LIR lir, ResolvedJavaMethod installedCodeOwner) {
        AMD64MacroAssembler asm = (AMD64MacroAssembler) crb.asm;
        FrameMap frameMap = crb.frameMap;
        RegisterConfig regConfig = frameMap.getRegisterConfig();
        Label verifiedEntry = new Label();

        // Emit the prefix
        emitCodePrefix(installedCodeOwner, crb, asm, regConfig, verifiedEntry);

        // Emit code for the LIR
        emitCodeBody(installedCodeOwner, crb, lir);

        // Emit the suffix
        emitCodeSuffix(installedCodeOwner, crb, asm, frameMap);

        // Profile assembler instructions
        profileInstructions(lir, crb);
    }

    /**
     * Emits the code prior to the verified entry point.
     *
     * @param installedCodeOwner see {@link Backend#emitCode}
     */
    public void emitCodePrefix(ResolvedJavaMethod installedCodeOwner, CompilationResultBuilder crb, AMD64MacroAssembler asm, RegisterConfig regConfig, Label verifiedEntry) {
        HotSpotProviders providers = getProviders();
        if (installedCodeOwner != null && !installedCodeOwner.isStatic()) {
            crb.recordMark(config.MARKID_UNVERIFIED_ENTRY);
            CallingConvention cc = regConfig.getCallingConvention(HotSpotCallingConventionType.JavaCallee, null, new JavaType[]{providers.getMetaAccess().lookupJavaType(Object.class)}, this);
            Register inlineCacheKlass = rax; // see definition of IC_Klass in
                                             // c1_LIRAssembler_x86.cpp
            Register receiver = asRegister(cc.getArgument(0));
            AMD64Address src = new AMD64Address(receiver, config.hubOffset);

            if (config.useCompressedClassPointers) {
                Register register = r10;
                AMD64HotSpotMove.decodeKlassPointer(crb, asm, register, providers.getRegisters().getHeapBaseRegister(), src, config);
                if (GeneratePIC.getValue()) {
                    asm.movq(providers.getRegisters().getHeapBaseRegister(), asm.getPlaceholder(-1));
                    crb.recordMark(config.MARKID_NARROW_OOP_BASE_ADDRESS);
                } else {
                    if (config.narrowKlassBase != 0) {
                        // The heap base register was destroyed above, so restore it
                        asm.movq(providers.getRegisters().getHeapBaseRegister(), config.narrowOopBase);
                    }
                }
                asm.cmpq(inlineCacheKlass, register);
            } else {
                asm.cmpq(inlineCacheKlass, src);
            }
            AMD64Call.directConditionalJmp(crb, asm, getForeignCalls().lookupForeignCall(IC_MISS_HANDLER), ConditionFlag.NotEqual);
        }

        asm.align(config.codeEntryAlignment);
        crb.recordMark(config.MARKID_OSR_ENTRY);
        asm.bind(verifiedEntry);
        crb.recordMark(config.MARKID_VERIFIED_ENTRY);

        if (GeneratePIC.getValue(crb.getOptions())) {
            // Check for method state
            HotSpotFrameContext frameContext = (HotSpotFrameContext) crb.frameContext;
            if (!frameContext.isStub) {
                crb.recordInlineDataInCodeWithNote(new HotSpotSentinelConstant(LIRKind.value(AMD64Kind.QWORD), JavaKind.Long), HotSpotConstantLoadAction.MAKE_NOT_ENTRANT);
                asm.movq(AMD64.rax, asm.getPlaceholder(-1));
                asm.testq(AMD64.rax, AMD64.rax);
                AMD64Call.directConditionalJmp(crb, asm, getForeignCalls().lookupForeignCall(WRONG_METHOD_HANDLER), ConditionFlag.NotZero);
            }
        }
    }

    /**
     * Emits the code which starts at the verified entry point.
     *
     * @param installedCodeOwner see {@link Backend#emitCode}
     */
    public void emitCodeBody(ResolvedJavaMethod installedCodeOwner, CompilationResultBuilder crb, LIR lir) {
        crb.emit(lir);
    }

    /**
     * @param installedCodeOwner see {@link Backend#emitCode}
     */
    public void emitCodeSuffix(ResolvedJavaMethod installedCodeOwner, CompilationResultBuilder crb, AMD64MacroAssembler asm, FrameMap frameMap) {
        HotSpotProviders providers = getProviders();
        HotSpotFrameContext frameContext = (HotSpotFrameContext) crb.frameContext;
        if (!frameContext.isStub) {
            HotSpotForeignCallsProvider foreignCalls = providers.getForeignCalls();
            crb.recordMark(config.MARKID_EXCEPTION_HANDLER_ENTRY);
            AMD64Call.directCall(crb, asm, foreignCalls.lookupForeignCall(EXCEPTION_HANDLER), null, false, null);
            crb.recordMark(config.MARKID_DEOPT_HANDLER_ENTRY);
            AMD64Call.directCall(crb, asm, foreignCalls.lookupForeignCall(DEOPTIMIZATION_HANDLER), null, false, null);
        } else {
            // No need to emit the stubs for entries back into the method since
            // it has no calls that can cause such "return" entries

            if (frameContext.omitFrame) {
                // Cannot access slots in caller's frame if my frame is omitted
                assert !frameMap.accessesCallerFrame();
            }
        }
    }

    @Override
    public RegisterAllocationConfig newRegisterAllocationConfig(RegisterConfig registerConfig, String[] allocationRestrictedTo) {
        RegisterConfig registerConfigNonNull = registerConfig == null ? getCodeCache().getRegisterConfig() : registerConfig;
        return new AMD64HotSpotRegisterAllocationConfig(registerConfigNonNull, allocationRestrictedTo);
    }

    @Override
    public EconomicSet<Register> translateToCallerRegisters(EconomicSet<Register> calleeRegisters) {
        return calleeRegisters;
    }
}<|MERGE_RESOLUTION|>--- conflicted
+++ resolved
@@ -64,11 +64,8 @@
 import org.graalvm.compiler.lir.gen.LIRGeneratorTool;
 import org.graalvm.compiler.nodes.StructuredGraph;
 import org.graalvm.compiler.nodes.spi.NodeLIRBuilderTool;
-<<<<<<< HEAD
 import org.graalvm.compiler.options.OptionValues;
-=======
 import org.graalvm.util.EconomicSet;
->>>>>>> d9930124
 
 import jdk.vm.ci.amd64.AMD64;
 import jdk.vm.ci.amd64.AMD64Kind;
@@ -272,7 +269,7 @@
             if (config.useCompressedClassPointers) {
                 Register register = r10;
                 AMD64HotSpotMove.decodeKlassPointer(crb, asm, register, providers.getRegisters().getHeapBaseRegister(), src, config);
-                if (GeneratePIC.getValue()) {
+                if (GeneratePIC.getValue(crb.getOptions())) {
                     asm.movq(providers.getRegisters().getHeapBaseRegister(), asm.getPlaceholder(-1));
                     crb.recordMark(config.MARKID_NARROW_OOP_BASE_ADDRESS);
                 } else {
