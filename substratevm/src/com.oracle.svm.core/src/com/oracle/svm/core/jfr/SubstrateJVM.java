/*
 * Copyright (c) 2019, 2022, Oracle and/or its affiliates. All rights reserved.
 * DO NOT ALTER OR REMOVE COPYRIGHT NOTICES OR THIS FILE HEADER.
 *
 * This code is free software; you can redistribute it and/or modify it
 * under the terms of the GNU General Public License version 2 only, as
 * published by the Free Software Foundation.  Oracle designates this
 * particular file as subject to the "Classpath" exception as provided
 * by Oracle in the LICENSE file that accompanied this code.
 *
 * This code is distributed in the hope that it will be useful, but WITHOUT
 * ANY WARRANTY; without even the implied warranty of MERCHANTABILITY or
 * FITNESS FOR A PARTICULAR PURPOSE.  See the GNU General Public License
 * version 2 for more details (a copy is included in the LICENSE file that
 * accompanied this code).
 *
 * You should have received a copy of the GNU General Public License version
 * 2 along with this work; if not, write to the Free Software Foundation,
 * Inc., 51 Franklin St, Fifth Floor, Boston, MA 02110-1301 USA.
 *
 * Please contact Oracle, 500 Oracle Parkway, Redwood Shores, CA 94065 USA
 * or visit www.oracle.com if you need additional information or have any
 * questions.
 */
package com.oracle.svm.core.jfr;

import java.util.List;

import jdk.graal.compiler.api.replacements.Fold;
import jdk.graal.compiler.core.common.NumUtil;
import org.graalvm.nativeimage.ImageSingletons;
import org.graalvm.nativeimage.IsolateThread;
import org.graalvm.nativeimage.Platform;
import org.graalvm.nativeimage.Platforms;
import org.graalvm.word.Pointer;
import org.graalvm.word.WordFactory;

import com.oracle.svm.core.Uninterruptible;
import com.oracle.svm.core.heap.VMOperationInfos;
import com.oracle.svm.core.hub.DynamicHub;
import com.oracle.svm.core.jfr.events.JfrAllocationEvents;
import com.oracle.svm.core.jfr.logging.JfrLogging;
import com.oracle.svm.core.jfr.sampler.JfrExecutionSampler;
import com.oracle.svm.core.jfr.utils.JfrRandom;
import com.oracle.svm.core.sampler.SamplerBufferPool;
import com.oracle.svm.core.thread.JavaThreads;
import com.oracle.svm.core.thread.JavaVMOperation;
import com.oracle.svm.core.thread.VMThreads;
import com.oracle.svm.core.util.VMError;

import jdk.internal.event.Event;
import jdk.jfr.Configuration;
import jdk.jfr.internal.JVM;
import jdk.jfr.internal.LogTag;

/**
 * Manager class that handles most JFR Java API, see {@link Target_jdk_jfr_internal_JVM}.
 * <p>
 * Here is the execution order of relevant API methods:
 * <ul>
 * <li>{@link #createJFR} - initialize the JFR infrastructure but don't record any events yet.</li>
 * <li>{@link #setOutput} - set the path of the file where the JFR data should be written to.</li>
 * <li>{@link #beginRecording} - start recording JFR events.</li>
 * <li>{@link #setOutput} - either switch to a new file or close the current file.</li>
 * <li>{@link #endRecording()} - end recording JFR events.</li>
 * <li>{@link #destroyJFR()} - destroy the JFR infrastructure and free data.</li>
 * </ul>
 */
public class SubstrateJVM {
    private final List<Configuration> knownConfigurations;
    private final JfrOptionSet options;
    private final JfrNativeEventSetting[] eventSettings;
    private final JfrSymbolRepository symbolRepo;
    private final JfrTypeRepository typeRepo;
    private final JfrThreadRepository threadRepo;
    private final JfrStackTraceRepository stackTraceRepo;
    private final JfrMethodRepository methodRepo;
    private final JfrThreadLocal threadLocal;
    private final JfrGlobalMemory globalMemory;
    private final SamplerBufferPool samplerBufferPool;
    private final JfrUnlockedChunkWriter unlockedChunkWriter;
    private final JfrRecorderThread recorderThread;
    private final JfrLogging jfrLogging;
    private final JfrRandom jfrRandom;

    private boolean initialized;
    /*
     * We need this separate field for all JDK versions, i.e., even for versions where the field
     * JVM.recording is present (JVM.recording is not set for all the cases that we are interested
     * in).
     */
    private volatile boolean recording;
    private String dumpPath;

    @Platforms(Platform.HOSTED_ONLY.class)
    public SubstrateJVM(List<Configuration> configurations, boolean writeFile) {
        this.knownConfigurations = configurations;

        options = new JfrOptionSet();

        int eventCount = JfrMetadataTypeLibrary.getPlatformEventCount();
        eventSettings = new JfrNativeEventSetting[eventCount];
        for (int i = 0; i < eventSettings.length; i++) {
            eventSettings[i] = new JfrNativeEventSetting();
        }

        stackTraceRepo = new JfrStackTraceRepository();
        symbolRepo = new JfrSymbolRepository();
        typeRepo = new JfrTypeRepository();
        threadRepo = new JfrThreadRepository();
        methodRepo = new JfrMethodRepository();

        threadLocal = new JfrThreadLocal();
        globalMemory = new JfrGlobalMemory();
        samplerBufferPool = new SamplerBufferPool();
        unlockedChunkWriter = writeFile ? new JfrChunkFileWriter(globalMemory, stackTraceRepo, methodRepo, typeRepo, symbolRepo, threadRepo) : new JfrChunkNoWriter();
        recorderThread = new JfrRecorderThread(globalMemory, unlockedChunkWriter);

        jfrLogging = new JfrLogging();
        jfrRandom = new JfrRandom();

        initialized = false;
        recording = false;
    }

    @Fold
    public static SubstrateJVM get() {
        return ImageSingletons.lookup(SubstrateJVM.class);
    }

    @Fold
    public static List<Configuration> getKnownConfigurations() {
        return get().knownConfigurations;
    }

    @Fold
    public static JfrGlobalMemory getGlobalMemory() {
        return get().globalMemory;
    }

    @Fold
    public static JfrRecorderThread getRecorderThread() {
        return get().recorderThread;
    }

    @Fold
    public static JfrThreadLocal getThreadLocal() {
        return get().threadLocal;
    }

    @Fold
    public static SamplerBufferPool getSamplerBufferPool() {
        return get().samplerBufferPool;
    }

    @Fold
    public static JfrUnlockedChunkWriter getChunkWriter() {
        return get().unlockedChunkWriter;
    }

    @Fold
    public static JfrTypeRepository getTypeRepository() {
        return get().typeRepo;
    }

    @Fold
    public static JfrSymbolRepository getSymbolRepository() {
        return get().symbolRepo;
    }

    @Fold
    public static JfrThreadRepository getThreadRepo() {
        return get().threadRepo;
    }

    @Fold
    public static JfrMethodRepository getMethodRepo() {
        return get().methodRepo;
    }

    @Fold
    public static JfrStackTraceRepository getStackTraceRepo() {
        return get().stackTraceRepo;
    }

    @Fold
    public static JfrLogging getJfrLogging() {
        return get().jfrLogging;
    }

<<<<<<< HEAD
    @Uninterruptible(reason = "Called from uninterruptible code.", mayBeInlined = true)
    public static double getNextRandomUniform() {
        return get().jfrRandom.nextUniform();
    }

    public static JfrRandom getJfrRandom() {
        return get().jfrRandom;
    }

    public static Object getHandler(Class<? extends jdk.internal.event.Event> eventClass) {
        try {
            Field f = eventClass.getDeclaredField("eventHandler");
            f.setAccessible(true);
            return f.get(null);
        } catch (NoSuchFieldException | IllegalArgumentException | IllegalAccessException e) {
            throw new InternalError("Could not access event handler");
        }
    }

=======
>>>>>>> 2e61c28a
    @Uninterruptible(reason = "Prevent races with VM operations that start/stop recording.", callerMustBe = true)
    public boolean isRecording() {
        return recording;
    }

    /**
     * See {@link JVM#createJFR}. Until {@link #beginRecording} is executed, no JFR events can be
     * triggered yet. So, we don't need to take any precautions here.
     */
    public boolean createJFR(boolean simulateFailure) {
        if (simulateFailure) {
            throw new IllegalStateException("Unable to start JFR");
        } else if (initialized) {
            throw new IllegalStateException("JFR was already started before");
        }

        options.validateAndAdjustMemoryOptions();

        JfrTicks.initialize();
        threadLocal.initialize(options.threadBufferSize.getValue());
        globalMemory.initialize(options.globalBufferSize.getValue(), options.globalBufferCount.getValue());
        unlockedChunkWriter.initialize(options.maxChunkSize.getValue());

        recorderThread.start();

        initialized = true;
        return true;
    }

    /**
     * See {@link JVM#destroyJFR}. This method is only called after the recording was already
     * stopped. As no JFR events can be triggered by the current or any other thread, we don't need
     * to take any precautions here.
     */
    public boolean destroyJFR() {
        assert !recording : "must already have been stopped";
        if (!initialized) {
            return false;
        }

        recorderThread.shutdown();

        JfrTeardownOperation vmOp = new JfrTeardownOperation();
        vmOp.enqueue();

        try {
            recorderThread.join();
        } catch (InterruptedException e) {
            throw VMError.shouldNotReachHere(e);
        }

        return true;
    }

    @Uninterruptible(reason = "Result is only valid until epoch changes.", callerMustBe = true)
    public long getStackTraceId(long eventTypeId, int skipCount) {
        if (isStackTraceEnabled(eventTypeId)) {
            return getStackTraceId(skipCount);
        } else {
            return 0L;
        }
    }

    /**
     * See {@link JVM#getStackTraceId}.
     */
    @Uninterruptible(reason = "Result is only valid until epoch changes.", callerMustBe = true)
    public long getStackTraceId(int skipCount) {
        if (isRecording()) {
            return stackTraceRepo.getStackTraceId(skipCount);
        }
        return 0L;
    }

    @Uninterruptible(reason = "Result is only valid until epoch changes.", callerMustBe = true)
    public long getStackTraceId(JfrEvent eventType, int skipCount) {
        return getStackTraceId(eventType.getId(), skipCount);
    }

    /**
     * See {@link JVM#getThreadId}.
     */
    @Uninterruptible(reason = "Called from uninterruptible code.", mayBeInlined = true)
    public static long getThreadId(Thread thread) {
        if (HasJfrSupport.get()) {
            return JavaThreads.getThreadId(thread);
        }
        return 0;
    }

    @Uninterruptible(reason = "Called from uninterruptible code.", mayBeInlined = true)
    public static long getCurrentThreadId() {
        if (HasJfrSupport.get()) {
            return JavaThreads.getCurrentThreadId();
        }
        return 0;
    }

    /**
     * See {@link JVM#storeMetadataDescriptor}.
     */
    public void storeMetadataDescriptor(byte[] bytes) {
        JfrChunkWriter chunkWriter = unlockedChunkWriter.lock();
        try {
            chunkWriter.setMetadata(bytes);
        } finally {
            chunkWriter.unlock();
        }
    }

    /**
     * See {@link JVM#beginRecording}.
     */
    public void beginRecording() {
        if (recording) {
            return;
        }

        JfrChunkWriter chunkWriter = unlockedChunkWriter.lock();
        try {
            // It is possible that setOutput was called with a filename earlier. In that case, we
            // need to start recording to the specified file right away.
            chunkWriter.maybeOpenFile();
        } finally {
            chunkWriter.unlock();
        }

        JfrBeginRecordingOperation vmOp = new JfrBeginRecordingOperation();
        vmOp.enqueue();
    }

    /**
     * See {@link JVM#endRecording}.
     */
    public void endRecording() {
        if (!recording) {
            return;
        }

        JfrEndRecordingOperation vmOp = new JfrEndRecordingOperation();
        vmOp.enqueue();
    }

    /**
     * See {@link JVM#getClassId}.
     */
    @Uninterruptible(reason = "Result is only valid until epoch changes.", callerMustBe = true)
    public long getClassId(Class<?> clazz) {
        if (isRecording()) {
            return typeRepo.getClassId(clazz);
        }
        return 0L;
    }

    /**
     * See {@link JVM#setOutput}. The JFR infrastructure also calls this method when it is time to
     * rotate the file.
     */
    public void setOutput(String file) {
        JfrChunkWriter chunkWriter = unlockedChunkWriter.lock();
        try {
            if (recording) {
                boolean existingFile = chunkWriter.hasOpenFile();
                if (existingFile) {
                    chunkWriter.closeFile();
                }
                if (file != null) {
                    chunkWriter.openFile(file);
                    // If in-memory recording was active so far, we should notify the recorder
                    // thread because the global memory buffers could be rather full.
                    if (!existingFile) {
                        recorderThread.signal();
                    }
                }
            } else {
                chunkWriter.setFilename(file);
            }
        } finally {
            chunkWriter.unlock();
        }
    }

    /**
     * See {@link JVM#setFileNotification}.
     */
    public void setFileNotification(long delta) {
        options.maxChunkSize.setUserValue(delta);
    }

    /**
     * See {@link JVM#setGlobalBufferCount}.
     */
    public void setGlobalBufferCount(long count) {
        options.globalBufferCount.setUserValue(count);
    }

    /**
     * See {@link JVM#setGlobalBufferSize}.
     */
    public void setGlobalBufferSize(long size) {
        options.globalBufferSize.setUserValue(size);
    }

    /**
     * See {@link JVM#setMemorySize}.
     */
    public void setMemorySize(long size) {
        options.memorySize.setUserValue(size);
    }

    /**
     * See {@code JVM#setMethodSamplingInterval}.
     */
    public void setMethodSamplingInterval(long type, long intervalMillis) {
        if (type != JfrEvent.ExecutionSample.getId()) {
            // JFR is currently only supporting ExecutionSample event, but this method is called
            // during JFR startup, so we can't throw an error.
            return;
        }

        JfrExecutionSampler.singleton().setIntervalMillis(intervalMillis);

        if (intervalMillis > 0) {
            setStackTraceEnabled(type, true);
            setEnabled(type, true);
        }

        updateSampler();
    }

    @Uninterruptible(reason = "Prevent races with VM operations that start/stop recording.")
    private void updateSampler() {
        if (recording) {
            updateSampler0();
        }
    }

    @Uninterruptible(reason = "The executed VM operation rechecks if JFR recording is active.", calleeMustBe = false)
    private static void updateSampler0() {
        JfrExecutionSampler.singleton().update();
    }

    /**
     * See {@code JVM#setSampleThreads}.
     */
    public void setSampleThreads(boolean sampleThreads) {
        setEnabled(JfrEvent.ExecutionSample.getId(), sampleThreads);
        setEnabled(JfrEvent.NativeMethodSample.getId(), sampleThreads);
    }

    /**
     * See {@link JVM#setCompressedIntegers}.
     */
    public void setCompressedIntegers(boolean compressed) {
        if (!compressed) {
            throw new IllegalStateException("JFR currently only supports compressed integers.");
        }
    }

    /**
     * See {@link JVM#setStackDepth}.
     */
    public void setStackDepth(int depth) {
        stackTraceRepo.setStackTraceDepth(depth);
    }

    /**
     * See {@link JVM#setStackTraceEnabled}.
     */
    public void setStackTraceEnabled(long eventTypeId, boolean enabled) {
        eventSettings[NumUtil.safeToInt(eventTypeId)].setStackTrace(enabled);
    }

    @Uninterruptible(reason = "Called from uninterruptible code.", mayBeInlined = true)
    public boolean isStackTraceEnabled(long eventTypeId) {
        assert (int) eventTypeId == eventTypeId;
        return eventSettings[(int) eventTypeId].hasStackTrace();
    }

    /**
     * See {@link JVM#setThreadBufferSize}.
     */
    public void setThreadBufferSize(long size) {
        options.threadBufferSize.setUserValue(size);
    }

    /**
     * See {@link JVM#flush}.
     */
    @Uninterruptible(reason = "Accesses a JFR buffer.")
    public boolean flush(Target_jdk_jfr_internal_event_EventWriter writer, int uncommittedSize, int requestedSize) {
        assert writer != null;
        assert uncommittedSize >= 0;

        JfrBuffer oldBuffer = threadLocal.getJavaBuffer();
        assert oldBuffer.isNonNull() : "Java EventWriter should not be used otherwise";
        JfrBuffer newBuffer = JfrThreadLocal.flushToGlobalMemory(oldBuffer, WordFactory.unsigned(uncommittedSize), requestedSize);
        if (newBuffer.isNull()) {
            /* The flush failed, so mark the EventWriter as invalid for this write attempt. */
            JfrEventWriterAccess.update(writer, oldBuffer, 0, false);
        } else {
            JfrEventWriterAccess.update(writer, newBuffer, uncommittedSize, true);
        }

        /*
         * Return false to signal that there is no need to do another flush at the end of the
         * current event.
         */
        return false;
    }

    public void flush() {
        JfrChunkWriter chunkWriter = unlockedChunkWriter.lock();
        try {
            if (recording) {
                boolean existingFile = chunkWriter.hasOpenFile();
                if (existingFile) {
                    chunkWriter.flush();
                }
            }
        } finally {
            chunkWriter.unlock();
        }
    }

    @Uninterruptible(reason = "Accesses a native JFR buffer.")
    public long commit(long nextPosition) {
        assert nextPosition != 0 : "invariant";

        JfrBuffer current = threadLocal.getExistingJavaBuffer();
        if (current.isNull()) {
            /* This is a commit for a recording session that is no longer active - ignore it. */
            return nextPosition;
        }

        Pointer next = WordFactory.pointer(nextPosition);
        assert next.aboveOrEqual(current.getCommittedPos()) : "invariant";
        assert next.belowOrEqual(JfrBufferAccess.getDataEnd(current)) : "invariant";
        if (JfrThreadLocal.isNotified()) {
            JfrThreadLocal.clearNotification();
            return current.getCommittedPos().rawValue();
        }
        current.setCommittedPos(next);
        return nextPosition;
    }

    public void markChunkFinal() {
        JfrChunkWriter chunkWriter = unlockedChunkWriter.lock();
        try {
            if (recording) {
                boolean existingFile = chunkWriter.hasOpenFile();
                if (existingFile) {
                    chunkWriter.markChunkFinal();
                }
            }
        } finally {
            chunkWriter.unlock();
        }
    }

    /**
     * See {@link JVM#setRepositoryLocation}.
     */
    public void setRepositoryLocation(@SuppressWarnings("unused") String dirText) {
        // Would only be used in case of an emergency dump, which is not supported at the moment.
    }

    /**
     * See {@code JfrEmergencyDump::set_dump_path}.
     */
    public void setDumpPath(String dumpPathText) {
        dumpPath = dumpPathText;
    }

    /**
     * See {@code JVM#getDumpPath()}.
     */
    public String getDumpPath() {
        if (dumpPath == null) {
            dumpPath = Target_jdk_jfr_internal_SecuritySupport.getPathInProperty("user.home", null).toString();
        }
        return dumpPath;
    }

    /**
     * See {@link JVM#abort}.
     */
    public void abort(String errorMsg) {
        throw VMError.shouldNotReachHere(errorMsg);
    }

    /**
     * See {@link JVM#shouldRotateDisk}.
     */
    public boolean shouldRotateDisk() {
        JfrChunkWriter chunkWriter = unlockedChunkWriter.lock();
        try {
            return chunkWriter.shouldRotateDisk();
        } finally {
            chunkWriter.unlock();
        }
    }

    public long getChunkStartNanos() {
        JfrChunkWriter chunkWriter = unlockedChunkWriter.lock();
        try {
            return chunkWriter.getChunkStartNanos();
        } finally {
            chunkWriter.unlock();
        }
    }

    /**
     * See {@link JVM#log}.
     */
    public void log(int tagSetId, int level, String message) {
        jfrLogging.log(tagSetId, level, message);
    }

    /**
     * See {@link JVM#logEvent}.
     */
    public void logEvent(int level, String[] lines, boolean system) {
        jfrLogging.logEvent(level, lines, system);
    }

    /**
     * See {@link JVM#subscribeLogLevel}.
     */
    public void subscribeLogLevel(@SuppressWarnings("unused") LogTag lt, @SuppressWarnings("unused") int tagSetId) {
        // Currently unused because logging support is minimal.
    }

    /**
     * See {@link JVM#getEventWriter}.
     */
    public Target_jdk_jfr_internal_event_EventWriter getEventWriter() {
        return JfrThreadLocal.getEventWriter();
    }

    /**
     * See {@link JVM#newEventWriter}.
     */
    public Target_jdk_jfr_internal_event_EventWriter newEventWriter() {
        return threadLocal.newEventWriter();
    }

    /**
     * See {@link JVM#setEnabled}.
     */
    public void setEnabled(long eventTypeId, boolean newValue) {
        boolean oldValue = eventSettings[NumUtil.safeToInt(eventTypeId)].isEnabled();
        if (newValue != oldValue) {
            eventSettings[NumUtil.safeToInt(eventTypeId)].setEnabled(newValue);

            if (eventTypeId == JfrEvent.ExecutionSample.getId()) {
                updateSampler();
            }
        }
    }

    @Uninterruptible(reason = "Called from uninterruptible code.", mayBeInlined = true)
    public boolean isEnabled(JfrEvent event) {
        return eventSettings[(int) event.getId()].isEnabled();
    }

    @Uninterruptible(reason = "Called from uninterruptible code.", mayBeInlined = true)
    public boolean shouldCommit(JfrEvent event) {
        JfrThrottler throttler = event.getThrottler();
        if (throttler != null) {
            return throttler.sample();
        }
        return true;
    }

    public boolean setThrottle(long eventTypeId, long eventSampleSize, long periodMs) {
        for (JfrEvent event : JfrEvent.getEvents()) {
            if (eventTypeId == event.getId()) {
                JfrThrottler throttler = event.getThrottler();
                if (throttler != null) {
                    throttler.setThrottle(eventSampleSize, periodMs);
                    break;
                }
            }
        }
        return true;
    }

    @Uninterruptible(reason = "Called from uninterruptible code.", mayBeInlined = true)
    public void setLarge(JfrEvent event, boolean large) {
        eventSettings[(int) event.getId()].setLarge(large);
    }

    @Uninterruptible(reason = "Called from uninterruptible code.", mayBeInlined = true)
    public boolean isLarge(JfrEvent event) {
        return eventSettings[(int) event.getId()].isLarge();
    }

    /**
     * See {@link JVM#setThreshold}.
     */
    public boolean setThreshold(long eventTypeId, long ticks) {
        eventSettings[NumUtil.safeToInt(eventTypeId)].setThresholdTicks(ticks);
        return true;
    }

    @Uninterruptible(reason = "Called from uninterruptible code.", mayBeInlined = true)
    long getThresholdTicks(JfrEvent event) {
        return eventSettings[(int) event.getId()].getThresholdTicks();
    }

    /**
     * See {@link JVM#setCutoff}.
     */
    public boolean setCutoff(long eventTypeId, long cutoffTicks) {
        eventSettings[NumUtil.safeToInt(eventTypeId)].setCutoffTicks(cutoffTicks);
        return true;
    }

    public boolean setConfiguration(Class<? extends Event> eventClass, Object configuration) {
        DynamicHub.fromClass(eventClass).setJrfEventConfiguration(configuration);
        return true;
    }

    public Object getConfiguration(Class<? extends Event> eventClass) {
        return DynamicHub.fromClass(eventClass).getJfrEventConfiguration();
    }

    private static class JfrBeginRecordingOperation extends JavaVMOperation {
        JfrBeginRecordingOperation() {
            super(VMOperationInfos.get(JfrBeginRecordingOperation.class, "JFR begin recording", SystemEffect.SAFEPOINT));
        }

        @Override
        protected void operate() {
            for (IsolateThread isolateThread = VMThreads.firstThread(); isolateThread.isNonNull(); isolateThread = VMThreads.nextThread(isolateThread)) {
                JfrAllocationEvents.resetLastAllocationSize(isolateThread);
            }

            SubstrateJVM.get().recording = true;
            /* Recording is enabled, so JFR events can be triggered at any time. */
            SubstrateJVM.getThreadRepo().registerRunningThreads();

            JfrExecutionSampler.singleton().update();
        }
    }

    private static class JfrEndRecordingOperation extends JavaVMOperation {
        JfrEndRecordingOperation() {
            super(VMOperationInfos.get(JfrEndRecordingOperation.class, "JFR end recording", SystemEffect.SAFEPOINT));
        }

        /**
         * When the safepoint ends, it is guaranteed that all {@link JfrNativeEventWriter}s finished
         * their job and that no further JFR events will be triggered. It is also guaranteed that no
         * thread executes any code related to the execution sampling.
         */
        @Override
        protected void operate() {
            SubstrateJVM.get().recording = false;
            JfrExecutionSampler.singleton().update();

            /* No further JFR events are emitted, so free some JFR-related buffers. */
            for (IsolateThread isolateThread = VMThreads.firstThread(); isolateThread.isNonNull(); isolateThread = VMThreads.nextThread(isolateThread)) {
                JfrThreadLocal.stopRecording(isolateThread, false);
            }

            /*
             * If JFR recording is restarted later on, then it needs to start with a clean state.
             * Therefore, we clear all data that is still pending.
             */
            SubstrateJVM.getThreadLocal().teardown();
            SubstrateJVM.getSamplerBufferPool().teardown();
            SubstrateJVM.getGlobalMemory().clear();
        }
    }

    private class JfrTeardownOperation extends JavaVMOperation {
        JfrTeardownOperation() {
            super(VMOperationInfos.get(JfrTeardownOperation.class, "JFR teardown", SystemEffect.SAFEPOINT));
        }

        @Override
        protected void operate() {
            if (!initialized) {
                return;
            }

            globalMemory.teardown();
            symbolRepo.teardown();
            threadRepo.teardown();
            stackTraceRepo.teardown();
            methodRepo.teardown();
            typeRepo.teardown();

            initialized = false;
        }
    }
}<|MERGE_RESOLUTION|>--- conflicted
+++ resolved
@@ -188,7 +188,6 @@
         return get().jfrLogging;
     }
 
-<<<<<<< HEAD
     @Uninterruptible(reason = "Called from uninterruptible code.", mayBeInlined = true)
     public static double getNextRandomUniform() {
         return get().jfrRandom.nextUniform();
@@ -208,8 +207,7 @@
         }
     }
 
-=======
->>>>>>> 2e61c28a
+
     @Uninterruptible(reason = "Prevent races with VM operations that start/stop recording.", callerMustBe = true)
     public boolean isRecording() {
         return recording;
