--- conflicted
+++ resolved
@@ -2147,8 +2147,6 @@
         boolean isReadOnly = isFinal && (!override || langReflectAccess.isTrustedFinalField(field));
         return UnsafeFieldAccessorFactory.newFieldAccessor(field, isReadOnly);
     }
-<<<<<<< HEAD
-=======
 
     @Substitute
     @TargetElement(onlyWith = JDKLatest.class)
@@ -2179,7 +2177,6 @@
     static Constructor<?> newConstructorWithAccessor(Target_jdk_internal_reflect_ReflectionFactory reflectionFactory, Constructor<?> constructorToCall, ConstructorAccessor acc) {
         return ReflectionUtil.invokeMethod(NEW_CONSTRUCTOR_WITH_ACCESSOR, reflectionFactory.langReflectAccess, constructorToCall, acc);
     }
->>>>>>> 14139776
 }
 
 /**
