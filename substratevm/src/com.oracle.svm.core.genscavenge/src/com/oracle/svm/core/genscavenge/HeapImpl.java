/*
 * Copyright (c) 2013, 2017, Oracle and/or its affiliates. All rights reserved.
 * DO NOT ALTER OR REMOVE COPYRIGHT NOTICES OR THIS FILE HEADER.
 *
 * This code is free software; you can redistribute it and/or modify it
 * under the terms of the GNU General Public License version 2 only, as
 * published by the Free Software Foundation.  Oracle designates this
 * particular file as subject to the "Classpath" exception as provided
 * by Oracle in the LICENSE file that accompanied this code.
 *
 * This code is distributed in the hope that it will be useful, but WITHOUT
 * ANY WARRANTY; without even the implied warranty of MERCHANTABILITY or
 * FITNESS FOR A PARTICULAR PURPOSE.  See the GNU General Public License
 * version 2 for more details (a copy is included in the LICENSE file that
 * accompanied this code).
 *
 * You should have received a copy of the GNU General Public License version
 * 2 along with this work; if not, write to the Free Software Foundation,
 * Inc., 51 Franklin St, Fifth Floor, Boston, MA 02110-1301 USA.
 *
 * Please contact Oracle, 500 Oracle Parkway, Redwood Shores, CA 94065 USA
 * or visit www.oracle.com if you need additional information or have any
 * questions.
 */
package com.oracle.svm.core.genscavenge;

import java.lang.ref.Reference;
import java.util.ArrayList;
import java.util.List;

import org.graalvm.nativeimage.CurrentIsolate;
import org.graalvm.nativeimage.IsolateThread;
import org.graalvm.nativeimage.Platform;
import org.graalvm.nativeimage.Platforms;
import org.graalvm.word.Pointer;
import org.graalvm.word.UnsignedWord;

import com.oracle.svm.core.MemoryWalker;
import com.oracle.svm.core.NeverInline;
import com.oracle.svm.core.SubstrateDiagnostics;
import com.oracle.svm.core.SubstrateDiagnostics.DiagnosticThunk;
import com.oracle.svm.core.SubstrateDiagnostics.DiagnosticThunkRegistry;
import com.oracle.svm.core.SubstrateDiagnostics.ErrorContext;
import com.oracle.svm.core.SubstrateGCOptions;
import com.oracle.svm.core.SubstrateOptions;
import com.oracle.svm.core.SubstrateUtil;
import com.oracle.svm.core.Uninterruptible;
import com.oracle.svm.core.annotate.Substitute;
import com.oracle.svm.core.annotate.TargetClass;
import com.oracle.svm.core.config.ConfigurationValues;
import com.oracle.svm.core.genscavenge.AlignedHeapChunk.AlignedHeader;
import com.oracle.svm.core.genscavenge.ThreadLocalAllocation.Descriptor;
import com.oracle.svm.core.genscavenge.UnalignedHeapChunk.UnalignedHeader;
import com.oracle.svm.core.genscavenge.graal.ForcedSerialPostWriteBarrier;
import com.oracle.svm.core.graal.snippets.SubstrateAllocationSnippets;
import com.oracle.svm.core.heap.GC;
import com.oracle.svm.core.heap.GCCause;
import com.oracle.svm.core.heap.Heap;
import com.oracle.svm.core.heap.NoAllocationVerifier;
import com.oracle.svm.core.heap.ObjectHeader;
import com.oracle.svm.core.heap.ObjectVisitor;
import com.oracle.svm.core.heap.PhysicalMemory;
import com.oracle.svm.core.heap.ReferenceHandler;
import com.oracle.svm.core.heap.ReferenceHandlerThread;
import com.oracle.svm.core.heap.ReferenceInternals;
import com.oracle.svm.core.heap.RestrictHeapAccess;
import com.oracle.svm.core.heap.RuntimeCodeInfoGCSupport;
import com.oracle.svm.core.hub.DynamicHub;
import com.oracle.svm.core.jdk.UninterruptibleUtils.AtomicReference;
import com.oracle.svm.core.jfr.JfrTicks;
import com.oracle.svm.core.jfr.events.SystemGCEvent;
import com.oracle.svm.core.locks.VMCondition;
import com.oracle.svm.core.locks.VMMutex;
import com.oracle.svm.core.log.Log;
import com.oracle.svm.core.nodes.CFunctionEpilogueNode;
import com.oracle.svm.core.nodes.CFunctionPrologueNode;
import com.oracle.svm.core.option.RuntimeOptionKey;
import com.oracle.svm.core.os.CommittedMemoryProvider;
import com.oracle.svm.core.snippets.KnownIntrinsics;
import com.oracle.svm.core.thread.PlatformThreads;
import com.oracle.svm.core.thread.ThreadStatus;
import com.oracle.svm.core.thread.VMOperation;
import com.oracle.svm.core.thread.VMThreads;
import com.oracle.svm.core.thread.VMThreads.SafepointBehavior;
import com.oracle.svm.core.util.UnsignedUtils;
import com.oracle.svm.core.util.UserError;

import jdk.graal.compiler.api.directives.GraalDirectives;
import jdk.graal.compiler.api.replacements.Fold;
import jdk.graal.compiler.core.common.NumUtil;
import jdk.graal.compiler.core.common.SuppressFBWarnings;
import jdk.graal.compiler.nodes.extended.MembarNode;
import jdk.graal.compiler.nodes.memory.address.OffsetAddressNode;
import jdk.graal.compiler.word.Word;

public final class HeapImpl extends Heap {
    /** Synchronization means for notifying {@link #refPendingList} waiters without deadlocks. */
    private static final VMMutex REF_MUTEX = new VMMutex("referencePendingList");
    private static final VMCondition REF_CONDITION = new VMCondition(REF_MUTEX);

    // Singleton instances, created during image generation.
    private final YoungGeneration youngGeneration = new YoungGeneration("YoungGeneration");
    private final OldGeneration oldGeneration = new OldGeneration("OldGeneration");
    private final HeapChunkProvider chunkProvider = new HeapChunkProvider();
    private final ObjectHeaderImpl objectHeaderImpl = new ObjectHeaderImpl();
    private final GCImpl gcImpl;
    private final RuntimeCodeInfoGCSupportImpl runtimeCodeInfoGcSupport;
    private final ImageHeapInfo firstImageHeapInfo = new ImageHeapInfo();
    private final HeapAccounting accounting = new HeapAccounting();

    /** Head of the linked list of currently pending (ready to be enqueued) {@link Reference}s. */
    private Reference<?> refPendingList;
    /** Total number of times when a new pending reference list became available. */
    private volatile long refListOfferCounter;
    /** Total number of times when threads waiting for a pending reference list were interrupted. */
    private volatile long refListWaiterWakeUpCounter;

    /** Head of the linked list of object pins. */
    private final AtomicReference<PinnedObjectImpl> pinHead = new AtomicReference<>();

    /** A cached list of all the classes, if someone asks for it. */
    private List<Class<?>> classList;
    private long usedAtLastGC;

    @Platforms(Platform.HOSTED_ONLY.class)
    public HeapImpl() {
        this.gcImpl = new GCImpl();
        this.runtimeCodeInfoGcSupport = new RuntimeCodeInfoGCSupportImpl();
        HeapParameters.initialize();
        DiagnosticThunkRegistry.singleton().add(new DumpHeapSettingsAndStatistics());
        DiagnosticThunkRegistry.singleton().add(new DumpHeapUsage());
        DiagnosticThunkRegistry.singleton().add(new DumpChunkInformation());
    }

    @Fold
    public static HeapImpl getHeapImpl() {
        Heap heap = Heap.getHeap();
        assert heap instanceof HeapImpl : "VMConfiguration heap is not a HeapImpl.";
        return (HeapImpl) heap;
    }

    @Fold
    public static ImageHeapInfo getFirstImageHeapInfo() {
        return getHeapImpl().firstImageHeapInfo;
    }

    @Fold
    static HeapChunkProvider getChunkProvider() {
        return getHeapImpl().chunkProvider;
    }

    @Uninterruptible(reason = "Called from uninterruptible code.", mayBeInlined = true)
    @Override
    public boolean isInImageHeap(Object obj) {
        // This method is not really uninterruptible (mayBeInlined) but converts arbitrary objects
        // to pointers. An object that is outside the image heap may be moved by a GC but it will
        // never be moved into the image heap. So, this is fine.
        return isInImageHeap(Word.objectToUntrackedPointer(obj));
    }

    @Override
    @Uninterruptible(reason = "Called from uninterruptible code.", mayBeInlined = true)
    public boolean isInImageHeap(Pointer objPointer) {
        return isInPrimaryImageHeap(objPointer) || (AuxiliaryImageHeap.isPresent() && AuxiliaryImageHeap.singleton().containsObject(objPointer));
    }

    @Override
    @Uninterruptible(reason = "Called from uninterruptible code.", mayBeInlined = true)
    public boolean isInPrimaryImageHeap(Object obj) {
        // This method is not really uninterruptible (mayBeInlined) but converts arbitrary objects
        // to pointers. An object that is outside the image heap may be moved by a GC but it will
        // never be moved into the image heap. So, this is fine.
        return isInPrimaryImageHeap(Word.objectToUntrackedPointer(obj));
    }

    @Override
    @Uninterruptible(reason = "Called from uninterruptible code.", mayBeInlined = true)
    public boolean isInPrimaryImageHeap(Pointer objPointer) {
        for (ImageHeapInfo info = firstImageHeapInfo; info != null; info = info.next) {
            if (info.isInImageHeap(objPointer)) {
                return true;
            }
        }
        return false;
    }

    @Override
    @Uninterruptible(reason = "Called from uninterruptible code.", mayBeInlined = true)
    public void suspendAllocation() {
        ThreadLocalAllocation.suspendInCurrentThread();
    }

    @Override
    public void resumeAllocation() {
        // Nothing to do - the next allocation will refill the TLAB.
    }

    @Override
    public boolean walkObjects(ObjectVisitor visitor) {
        VMOperation.guaranteeInProgressAtSafepoint("must only be executed at a safepoint");
        return walkImageHeapObjects(visitor) && walkCollectedHeapObjects(visitor);
    }

    /** Tear down the heap and release its memory. */
    @Override
    @Uninterruptible(reason = "Tear-down in progress.")
    public boolean tearDown() {
        youngGeneration.tearDown();
        oldGeneration.tearDown();
        getChunkProvider().tearDown();
        return true;
    }

    @Override
    @Uninterruptible(reason = "Called from uninterruptible code.", mayBeInlined = true)
    public ObjectHeader getObjectHeader() {
        return objectHeaderImpl;
    }

    @Fold
    static ObjectHeaderImpl getObjectHeaderImpl() {
        return getHeapImpl().objectHeaderImpl;
    }

    @Fold
    @Override
    public GC getGC() {
        return getHeapImpl().gcImpl;
    }

    @Fold
    static GCImpl getGCImpl() {
        return getHeapImpl().gcImpl;
    }

    @Fold
    @Override
    public RuntimeCodeInfoGCSupport getRuntimeCodeInfoGCSupport() {
        return runtimeCodeInfoGcSupport;
    }

    @Fold
    public static HeapAccounting getAccounting() {
        return getHeapImpl().accounting;
    }

    @Override
    @Uninterruptible(reason = "Called from uninterruptible code.", mayBeInlined = true)
    public boolean isAllocationDisallowed() {
        return NoAllocationVerifier.isActive() || SafepointBehavior.ignoresSafepoints();
    }

    /** A guard to place before an allocation, giving the call site and the allocation type. */
    static void exitIfAllocationDisallowed(String callSite, String typeName) {
        if (HeapImpl.getHeapImpl().isAllocationDisallowed()) {
            NoAllocationVerifier.exit(callSite, typeName);
        }
    }

    @Uninterruptible(reason = "Called from uninterruptible code.", mayBeInlined = true)
    public YoungGeneration getYoungGeneration() {
        return youngGeneration;
    }

    @Uninterruptible(reason = "Called from uninterruptible code.", mayBeInlined = true)
    public OldGeneration getOldGeneration() {
        return oldGeneration;
    }

    @Fold
    AtomicReference<PinnedObjectImpl> getPinHead() {
        return pinHead;
    }

    void logUsage(Log log) {
        youngGeneration.logUsage(log);
        oldGeneration.logUsage(log);
    }

    void logChunks(Log log) {
        getYoungGeneration().logChunks(log);
        getOldGeneration().logChunks(log);
        getChunkProvider().logFreeChunks(log);
    }

    void logImageHeapPartitionBoundaries(Log log) {
        log.string("Native image heap boundaries:").indent(true);
        for (ImageHeapInfo info = firstImageHeapInfo; info != null; info = info.next) {
            info.print(log);
        }
        log.indent(false);

        if (AuxiliaryImageHeap.isPresent()) {
            ImageHeapInfo auxHeapInfo = AuxiliaryImageHeap.singleton().getImageHeapInfo();
            if (auxHeapInfo != null) {
                log.string("Auxiliary image heap boundaries:").indent(true);
                auxHeapInfo.print(log);
                log.indent(false);
            }
        }
    }

    /** Log the zap values to make it easier to search for them. */
    static void logZapValues(Log log) {
        if (HeapParameters.getZapProducedHeapChunks() || HeapParameters.getZapConsumedHeapChunks()) {
            /* Padded with spaces so the columns line up between the int and word variants. */
            if (HeapParameters.getZapProducedHeapChunks()) {
                log.string("producedHeapChunkZapInt: ")
                                .string(" hex: ").spaces(8).hex(HeapParameters.getProducedHeapChunkZapInt())
                                .string(" signed: ").spaces(9).signed(HeapParameters.getProducedHeapChunkZapInt())
                                .string(" unsigned: ").spaces(10).unsigned(HeapParameters.getProducedHeapChunkZapInt()).newline();
                log.string("producedHeapChunkZapWord:")
                                .string(" hex: ").hex(HeapParameters.getProducedHeapChunkZapWord())
                                .string(" signed: ").signed(HeapParameters.getProducedHeapChunkZapWord())
                                .string(" unsigned: ").unsigned(HeapParameters.getProducedHeapChunkZapWord()).newline();
            }
            if (HeapParameters.getZapConsumedHeapChunks()) {
                log.string("consumedHeapChunkZapInt: ")
                                .string(" hex: ").spaces(8).hex(HeapParameters.getConsumedHeapChunkZapInt())
                                .string(" signed: ").spaces(10).signed(HeapParameters.getConsumedHeapChunkZapInt())
                                .string(" unsigned: ").spaces(10).unsigned(HeapParameters.getConsumedHeapChunkZapInt()).newline();
                log.string("consumedHeapChunkZapWord:")
                                .string(" hex: ").hex(HeapParameters.getConsumedHeapChunkZapWord())
                                .string(" signed: ").signed(HeapParameters.getConsumedHeapChunkZapWord())
                                .string(" unsigned: ").unsigned(HeapParameters.getConsumedHeapChunkZapWord()).newline();
            }
        }
    }

    @Override
    @Uninterruptible(reason = "Called from uninterruptible code.", mayBeInlined = true)
    public int getClassCount() {
        int count = firstImageHeapInfo.dynamicHubCount;
        for (ImageHeapInfo info = firstImageHeapInfo.next; info != null; info = info.next) {
            count += info.dynamicHubCount;
        }
        return count;
    }

    @Override
    protected List<Class<?>> getAllClasses() {
        /* Two threads might race to set classList, but they compute the same result. */
        if (classList == null) {
            ArrayList<Class<?>> list = new ArrayList<>(1024);
            for (ImageHeapInfo info = firstImageHeapInfo; info != null; info = info.next) {
                ImageHeapWalker.walkRegions(info, new ClassListBuilderVisitor(list));
            }
            list.trimToSize();

            /* Ensure that other threads see consistent values once the list is published. */
            MembarNode.memoryBarrier(MembarNode.FenceKind.STORE_STORE);
            classList = list;
        }
        assert classList.size() == getClassCount();
        return classList;
    }

    private static class ClassListBuilderVisitor implements MemoryWalker.ImageHeapRegionVisitor, ObjectVisitor {
        private final List<Class<?>> list;

        ClassListBuilderVisitor(List<Class<?>> list) {
            this.list = list;
        }

        @Override
        public <T> boolean visitNativeImageHeapRegion(T region, MemoryWalker.NativeImageHeapRegionAccess<T> access) {
            if (!access.isWritable(region) && !access.consistsOfHugeObjects(region)) {
                access.visitObjects(region, this);
            }
            return true;
        }

        @Override
        @RestrictHeapAccess(access = RestrictHeapAccess.Access.UNRESTRICTED, reason = "Allocation is fine: this method traverses only the image heap.")
        public boolean visitObject(Object o) {
            if (o instanceof Class<?>) {
                list.add((Class<?>) o);
            }
            return true;
        }
    }

    @Override
    public void prepareForSafepoint() {
        // nothing to do
    }

    @Override
    public void endSafepoint() {
        // nothing to do
    }

    @Uninterruptible(reason = "Called during startup.")
    @Override
    public void attachThread(IsolateThread isolateThread) {
        // nothing to do
    }

    @Override
    @Uninterruptible(reason = "Thread is detaching and holds the THREAD_MUTEX.")
    public void detachThread(IsolateThread isolateThread) {
        ThreadLocalAllocation.disableAndFlushForThread(isolateThread);
    }

    @Fold
    public static boolean usesImageHeapCardMarking() {
        Boolean enabled = SerialGCOptions.ImageHeapCardMarking.getValue();
        if (enabled == Boolean.FALSE || enabled == null && !SubstrateOptions.useRememberedSet()) {
            return false;
        } else if (enabled == null) {
            return CommittedMemoryProvider.get().guaranteesHeapPreferredAddressSpaceAlignment();
        }
        UserError.guarantee(CommittedMemoryProvider.get().guaranteesHeapPreferredAddressSpaceAlignment(),
                        "Enabling option %s requires a custom image heap alignment at runtime, which cannot be ensured with the current configuration (option %s might be disabled)",
                        SerialGCOptions.ImageHeapCardMarking, SubstrateOptions.SpawnIsolates);
        return true;
    }

    @Fold
    @Override
    public int getPreferredAddressSpaceAlignment() {
        return UnsignedUtils.safeToInt(HeapParameters.getAlignedHeapChunkAlignment());
    }

    @Fold
    @Override
    public int getImageHeapOffsetInAddressSpace() {
        if (SubstrateOptions.SpawnIsolates.getValue() && SubstrateOptions.UseNullRegion.getValue() && CommittedMemoryProvider.get().guaranteesHeapPreferredAddressSpaceAlignment()) {
            /*
             * The image heap will be mapped in a way that there is a memory protected gap between
             * the heap base and the start of the image heap. The gap won't need any memory in the
             * native image file.
             */
            return NumUtil.safeToInt(SerialAndEpsilonGCOptions.AlignedHeapChunkSize.getValue());
        }
        return 0;
    }

    @Override
    public boolean walkImageHeapObjects(ObjectVisitor visitor) {
        VMOperation.guaranteeInProgressAtSafepoint("Must only be called at a safepoint");
        if (visitor == null) {
            return true;
        }
        for (ImageHeapInfo info = firstImageHeapInfo; info != null; info = info.next) {
            if (!ImageHeapWalker.walkImageHeapObjects(info, visitor)) {
                return false;
            }
        }
        return !AuxiliaryImageHeap.isPresent() || AuxiliaryImageHeap.singleton().walkObjects(visitor);
    }

    @Override
    public boolean walkCollectedHeapObjects(ObjectVisitor visitor) {
        VMOperation.guaranteeInProgressAtSafepoint("Must only be called at a safepoint");
        ThreadLocalAllocation.disableAndFlushForAllThreads();
        return getYoungGeneration().walkObjects(visitor) && getOldGeneration().walkObjects(visitor);
    }

    @Override
    public void doReferenceHandling() {
        if (ReferenceHandler.isExecutedManually()) {
            GCImpl.doReferenceHandling();
        }
    }

    @SuppressFBWarnings(value = "VO_VOLATILE_INCREMENT", justification = "Only the GC increments the volatile field 'refListOfferCounter'.")
    void addToReferencePendingList(Reference<?> list) {
        assert VMOperation.isGCInProgress();
        if (list == null) {
            return;
        }

        REF_MUTEX.lock();
        try {
            if (refPendingList != null) { // append
                Reference<?> current = refPendingList;
                Reference<?> next = ReferenceInternals.getNextDiscovered(current);
                while (next != null) {
                    current = next;
                    next = ReferenceInternals.getNextDiscovered(current);
                }
                ReferenceInternals.setNextDiscovered(current, list);
                // No need to notify: waiters would have been notified about the existing list
            } else {
                refPendingList = list;
                refListOfferCounter++;
                REF_CONDITION.broadcast();
            }
        } finally {
            REF_MUTEX.unlock();
        }
    }

    @Override
    @Uninterruptible(reason = "Safepoint while holding the lock could lead to a deadlock in GC.")
    public boolean hasReferencePendingList() {
        REF_MUTEX.lockNoTransition();
        try {
            return hasReferencePendingListUnsafe();
        } finally {
            REF_MUTEX.unlock();
        }
    }

    @Uninterruptible(reason = "Called from uninterruptible code.", mayBeInlined = true)
    boolean hasReferencePendingListUnsafe() {
        return refPendingList != null;
    }

    @Override
    public void waitForReferencePendingList() throws InterruptedException {
        /*
         * This method is only execute by the reference handler thread. So, it does not cause any
         * harm if it wakes up too frequently. However, we must guarantee that it does not miss any
         * updates. As awaitPendingRefsInNative() can't directly use object references, we use the
         * offer count and the wakeup count to detect if this thread was interrupted or if a new
         * pending reference list was set in the meanwhile. To prevent transient issues, the
         * execution order is crucial:
         *
         * - Another thread could set a new reference pending list at any safepoint. As
         * awaitPendingRefsInNative() can only access the offer count, it is necessary to ensure
         * that the offer count is reasonably accurate. So, we read the offer count *before*
         * checking if there is already a pending reference list. If there is no pending reference
         * list, then the read offer count is accurate (there is no other thread that could clear
         * the pending reference list in the meanwhile).
         *
         * - Another thread could interrupt this thread at any time. Interrupting will first set the
         * interrupted flag and then increment the wakeup count. So, it is crucial that we do
         * everything in the reverse order here: we read the wakeup count *before* the call to
         * Thread.interrupted().
         */
        assert ReferenceHandlerThread.isReferenceHandlerThread();
        long initialOffers = refListOfferCounter;
        long initialWakeUps = refListWaiterWakeUpCounter;
        if (hasReferencePendingList()) {
            return;
        }

        // Throw an InterruptedException if the thread is interrupted before or after waiting.
        if (Thread.interrupted() || (!waitForPendingReferenceList(initialOffers, initialWakeUps) && Thread.interrupted())) {
            throw new InterruptedException();
        }
    }

    private static boolean waitForPendingReferenceList(long initialOffers, long initialWakeUps) {
        Thread currentThread = Thread.currentThread();
        int oldThreadStatus = PlatformThreads.getThreadStatus(currentThread);
        PlatformThreads.setThreadStatus(currentThread, ThreadStatus.PARKED);
        try {
            return transitionToNativeThenAwaitPendingRefs(initialOffers, initialWakeUps);
        } finally {
            PlatformThreads.setThreadStatus(currentThread, oldThreadStatus);
        }
    }

    @NeverInline("Must not be inlined in a caller that has an exception handler: We only support InvokeNode and not InvokeWithExceptionNode between a CFunctionPrologueNode and CFunctionEpilogueNode")
    private static boolean transitionToNativeThenAwaitPendingRefs(long initialOffers, long initialWakeUps) {
        // Note that we cannot hold the lock going into or out of native because we could enter a
        // safepoint during the transition and would risk a deadlock with the VMOperation.
        CFunctionPrologueNode.cFunctionPrologue(VMThreads.StatusSupport.STATUS_IN_NATIVE);
        boolean offered = awaitPendingRefsInNative(initialOffers, initialWakeUps);
        CFunctionEpilogueNode.cFunctionEpilogue(VMThreads.StatusSupport.STATUS_IN_NATIVE);
        return offered;
    }

    @Uninterruptible(reason = "In native.")
    @NeverInline("Provide a return address for the Java frame anchor.")
    private static boolean awaitPendingRefsInNative(long initialOffers, long initialWakeUps) {
        /*
         * This method is executing in native state and must not deal with object references.
         * Therefore it has to be static and cannot access the `refPendingList` field either. We
         * work around this by indicating updates and interrupts via counter updates. We can safely
         * access those counters as fields of HeapImpl as long as we can get the HeapImpl instance
         * folded to its memory address so that the field accesses become direct memory reads.
         */
        REF_MUTEX.lockNoTransition();
        try {
            while (getHeapImpl().refListOfferCounter == initialOffers && getHeapImpl().refListWaiterWakeUpCounter == initialWakeUps) {
                REF_CONDITION.blockNoTransition();
            }
            return getHeapImpl().refListWaiterWakeUpCounter == initialWakeUps;
        } finally {
            REF_MUTEX.unlock();
        }
    }

    @Override
    @Uninterruptible(reason = "Safepoint while holding the lock could lead to a deadlock in GC.")
    @SuppressFBWarnings(value = "VO_VOLATILE_INCREMENT", justification = "We use a lock when incrementing the volatile field 'refListWaiterWakeUpCounter'.")
    public void wakeUpReferencePendingListWaiters() {
        REF_MUTEX.lockNoTransition();
        try {
            refListWaiterWakeUpCounter++;
            REF_CONDITION.broadcast();
        } finally {
            REF_MUTEX.unlock();
        }
    }

    @Override
    @Uninterruptible(reason = "Safepoint while holding the lock could lead to a deadlock in GC.")
    public Reference<?> getAndClearReferencePendingList() {
        REF_MUTEX.lockNoTransition();
        try {
            Reference<?> list = refPendingList;
            if (list != null) {
                refPendingList = null;
            }
            return list;
        } finally {
            REF_MUTEX.unlock();
        }
    }

    @Override
    public boolean printLocationInfo(Log log, UnsignedWord value, boolean allowJavaHeapAccess, boolean allowUnsafeOperations) {
        if (SubstrateOptions.SpawnIsolates.getValue()) {
            Pointer heapBase = KnownIntrinsics.heapBase();
            if (value.equal(heapBase)) {
                log.string("is the heap base");
                return true;
            } else if (value.aboveThan(heapBase) && value.belowThan(getImageHeapStart())) {
                log.string("points into the protected memory between the heap base and the image heap");
                return true;
            }
        }

        if (objectHeaderImpl.isEncodedObjectHeader((Word) value)) {
            log.string("is the encoded object header for an object of type ");
            DynamicHub hub = objectHeaderImpl.dynamicHubFromObjectHeader((Word) value);
            log.string(hub.getName());
            return true;
        }

        Pointer ptr = (Pointer) value;
        if (printLocationInfo(log, ptr, allowJavaHeapAccess, allowUnsafeOperations)) {
            if (allowJavaHeapAccess && objectHeaderImpl.pointsToObjectHeader(ptr)) {
                log.indent(true);
                SubstrateDiagnostics.printObjectInfo(log, ptr.toObject());
                log.redent(false);
            }
            return true;
        }
        return false;
    }

    @Override
    public void optionValueChanged(RuntimeOptionKey<?> key) {
        if (!SubstrateUtil.HOSTED) {
            GCImpl.getPolicy().updateSizeParameters();
        }
    }

    @Override
    @Uninterruptible(reason = "Called from uninterruptible code.", mayBeInlined = true)
    public long getThreadAllocatedMemory(IsolateThread thread) {
        UnsignedWord allocatedBytes = ThreadLocalAllocation.allocatedBytes.getVolatile(thread);

        /*
         * The current aligned chunk in the TLAB is only partially filled and therefore not yet
         * accounted for in ThreadLocalAllocation.allocatedBytes. The reads below are unsynchronized
         * and unordered with the thread updating its TLAB, so races may occur. We only use the read
         * values if they are plausible and not obviously racy. We also accept that certain races
         * can cause that the memory in the current aligned TLAB chunk is counted twice.
         */
        ThreadLocalAllocation.Descriptor tlab = ThreadLocalAllocation.getTlab(thread);
        AlignedHeader alignedTlab = tlab.getAlignedChunk();
        Pointer top = tlab.getAllocationTop(SubstrateAllocationSnippets.TLAB_TOP_IDENTITY);
        Pointer start = AlignedHeapChunk.getObjectsStart(alignedTlab);

        if (top.aboveThan(start)) {
            UnsignedWord usedTlabSize = top.subtract(start);
            if (usedTlabSize.belowOrEqual(HeapParameters.getAlignedHeapChunkSize())) {
                return allocatedBytes.add(usedTlabSize).rawValue();
            }
        }
        return allocatedBytes.rawValue();
    }

    @Override
    @Uninterruptible(reason = "Ensure that no GC can occur between modification of the object and this call.", callerMustBe = true)
    public void dirtyAllReferencesOf(Object obj) {
        if (SubstrateOptions.useRememberedSet() && obj != null) {
            ForcedSerialPostWriteBarrier.force(OffsetAddressNode.address(obj, 0), false);
        }
    }

    @Override
    public long getMillisSinceLastWholeHeapExamined() {
        return HeapImpl.getGCImpl().getMillisSinceLastWholeHeapExamined();
    }

    @Override
    @Uninterruptible(reason = "Ensure that no GC can move the object to another chunk.", callerMustBe = true)
    public long getIdentityHashSalt(Object obj) {
        if (!GraalDirectives.inIntrinsic()) {
            assert !isInImageHeap(obj) : "Image heap objects have identity hash code fields";
        }
        HeapChunk.Header<?> chunk = HeapChunk.getEnclosingHeapChunk(obj);
        return HeapChunk.getIdentityHashSalt(chunk).rawValue();
    }

<<<<<<< HEAD
    @Override
    @Uninterruptible(reason = "Called from uninterruptible code.", mayBeInlined = true)
    public long getUsedAtLastGC() {
        return usedAtLastGC;
    }

    @Override
    public void updateUsedAtGC() {
        usedAtLastGC = getUncheckedUsedBytes().rawValue();
    }

    private UnsignedWord getUncheckedUsedBytes() {
        return getOldGeneration().getUncheckedChunkBytes().add(getAccounting().getUncheckedYoungUsedBytes()).add(getAccounting().getSurvivorUsedBytes());
    }

    @Uninterruptible(reason = "Called from uninterruptible code.", mayBeInlined = true)
    static Pointer getImageHeapStart() {
        int imageHeapOffsetInAddressSpace = Heap.getHeap().getImageHeapOffsetInAddressSpace();
        if (imageHeapOffsetInAddressSpace > 0) {
            return KnownIntrinsics.heapBase().add(imageHeapOffsetInAddressSpace);
        } else {
            int nullRegionSize = Heap.getHeap().getImageHeapNullRegionSize();
            return KnownIntrinsics.heapBase().add(nullRegionSize);
=======
    private boolean printLocationInfo(Log log, Pointer ptr, boolean allowJavaHeapAccess, boolean allowUnsafeOperations) {
        for (ImageHeapInfo info = firstImageHeapInfo; info != null; info = info.next) {
            if (info.isInReadOnlyRegularPartition(ptr)) {
                log.string("points into the image heap (read-only)");
                return true;
            } else if (info.isInReadOnlyRelocatablePartition(ptr)) {
                log.string("points into the image heap (read-only relocatables)");
                return true;
            } else if (info.isInWritableRegularPartition(ptr)) {
                log.string("points into the image heap (writable)");
                return true;
            } else if (info.isInWritableHugePartition(ptr)) {
                log.string("points into the image heap (writable huge)");
                return true;
            } else if (info.isInReadOnlyHugePartition(ptr)) {
                log.string("points into the image heap (read-only huge)");
                return true;
            }
>>>>>>> 61fa8018
        }

        if (AuxiliaryImageHeap.isPresent() && AuxiliaryImageHeap.singleton().containsObject(ptr)) {
            log.string("points into the auxiliary image heap");
            return true;
        } else if (printTlabInfo(log, ptr, CurrentIsolate.getCurrentThread())) {
            return true;
        }

        if (allowJavaHeapAccess) {
            // Accessing spaces and chunks is safe if we prevent a GC.
            if (isInYoungGen(ptr)) {
                log.string("points into the young generation");
                return true;
            } else if (isInOldGen(ptr)) {
                log.string("points into the old generation");
                return true;
            }
        }

        if (allowUnsafeOperations || VMOperation.isInProgressAtSafepoint()) {
            // If we are not at a safepoint, then it is unsafe to access thread locals of another
            // thread as the IsolateThread could be freed at any time.
            return printTlabInfo(log, ptr);
        }
        return false;
    }

    boolean isInHeap(Pointer ptr) {
        return isInImageHeap(ptr) || isInYoungGen(ptr) || isInOldGen(ptr);
    }

    @Uninterruptible(reason = "Prevent that chunks are freed.")
    private boolean isInYoungGen(Pointer ptr) {
        if (findPointerInSpace(youngGeneration.getEden(), ptr)) {
            return true;
        }

        for (int i = 0; i < youngGeneration.getMaxSurvivorSpaces(); i++) {
            if (findPointerInSpace(youngGeneration.getSurvivorFromSpaceAt(i), ptr)) {
                return true;
            }
            if (findPointerInSpace(youngGeneration.getSurvivorToSpaceAt(i), ptr)) {
                return true;
            }
        }
        return false;
    }

    @Uninterruptible(reason = "Prevent that chunks are freed.")
    private boolean isInOldGen(Pointer ptr) {
        return findPointerInSpace(oldGeneration.getFromSpace(), ptr) || findPointerInSpace(oldGeneration.getToSpace(), ptr);
    }

    @Uninterruptible(reason = "Called from uninterruptible code.", mayBeInlined = true)
    private static boolean findPointerInSpace(Space space, Pointer p) {
        AlignedHeapChunk.AlignedHeader aChunk = space.getFirstAlignedHeapChunk();
        while (aChunk.isNonNull()) {
            Pointer start = AlignedHeapChunk.getObjectsStart(aChunk);
            if (start.belowOrEqual(p) && p.belowThan(HeapChunk.getTopPointer(aChunk))) {
                return true;
            }
            aChunk = HeapChunk.getNext(aChunk);
        }

        UnalignedHeapChunk.UnalignedHeader uChunk = space.getFirstUnalignedHeapChunk();
        while (uChunk.isNonNull()) {
            Pointer start = UnalignedHeapChunk.getObjectStart(uChunk);
            if (start.belowOrEqual(p) && p.belowThan(HeapChunk.getTopPointer(uChunk))) {
                return true;
            }
            uChunk = HeapChunk.getNext(uChunk);
        }
        return false;
    }

    private static boolean printTlabInfo(Log log, Pointer ptr) {
        for (IsolateThread thread = VMThreads.firstThreadUnsafe(); thread.isNonNull(); thread = VMThreads.nextThread(thread)) {
            if (printTlabInfo(log, ptr, thread)) {
                return true;
            }
        }
        return false;
    }

    private static boolean printTlabInfo(Log log, Pointer ptr, IsolateThread thread) {
        ThreadLocalAllocation.Descriptor tlab = getTlabUnsafe(thread);
        AlignedHeader aChunk = tlab.getAlignedChunk();
        while (aChunk.isNonNull()) {
            Pointer dataStart = AlignedHeapChunk.getObjectsStart(aChunk);
            Pointer dataEnd = AlignedHeapChunk.getObjectsEnd(aChunk);
            if (ptr.aboveOrEqual(dataStart) && ptr.belowThan(dataEnd)) {
                log.string("points into an aligned TLAB chunk of thread ").zhex(thread);
                return true;
            }
            aChunk = HeapChunk.getNext(aChunk);
        }

        UnalignedHeader uChunk = tlab.getUnalignedChunk();
        while (uChunk.isNonNull()) {
            Pointer dataStart = UnalignedHeapChunk.getObjectStart(uChunk);
            Pointer dataEnd = UnalignedHeapChunk.getObjectEnd(uChunk);
            if (ptr.aboveOrEqual(dataStart) && ptr.belowThan(dataEnd)) {
                log.string("points into an unaligned TLAB chunk of thread ").zhex(thread);
                return true;
            }
            uChunk = HeapChunk.getNext(uChunk);
        }

        return false;
    }

    @Uninterruptible(reason = "This whole method is unsafe, so it is only uninterruptible to satisfy the checks.")
    private static Descriptor getTlabUnsafe(IsolateThread thread) {
        assert SubstrateDiagnostics.isFatalErrorHandlingThread() : "can cause crashes, so it may only be used while printing diagnostics";
        return ThreadLocalAllocation.getTlab(thread);
    }

    private static class DumpHeapSettingsAndStatistics extends DiagnosticThunk {
        @Override
        public int maxInvocationCount() {
            return 1;
        }

        @Override
        @RestrictHeapAccess(access = RestrictHeapAccess.Access.NO_ALLOCATION, reason = "Must not allocate while printing diagnostics.")
        public void printDiagnostics(Log log, ErrorContext context, int maxDiagnosticLevel, int invocationCount) {
            log.string("Heap settings and statistics:").indent(true);
            log.string("Supports isolates: ").bool(SubstrateOptions.SpawnIsolates.getValue()).newline();
            if (SubstrateOptions.SpawnIsolates.getValue()) {
                log.string("Heap base: ").zhex(KnownIntrinsics.heapBase()).newline();
            }
            log.string("Object reference size: ").signed(ConfigurationValues.getObjectLayout().getReferenceSize()).newline();
            log.string("Reserved object header bits: 0b").number(Heap.getHeap().getObjectHeader().getReservedBitsMask(), 2, false).newline();

            log.string("Aligned chunk size: ").unsigned(HeapParameters.getAlignedHeapChunkSize()).newline();
            log.string("Large array threshold: ").unsigned(HeapParameters.getLargeArrayThreshold()).newline();

            GCAccounting accounting = GCImpl.getAccounting();
            log.string("Incremental collections: ").unsigned(accounting.getIncrementalCollectionCount()).newline();
            log.string("Complete collections: ").unsigned(accounting.getCompleteCollectionCount()).newline();

            logZapValues(log);

            log.indent(false);
        }
    }

    private static class DumpHeapUsage extends DiagnosticThunk {
        @Override
        public int maxInvocationCount() {
            return 1;
        }

        @Override
        @RestrictHeapAccess(access = RestrictHeapAccess.Access.NO_ALLOCATION, reason = "Must not allocate while printing diagnostics.")
        public void printDiagnostics(Log log, ErrorContext context, int maxDiagnosticLevel, int invocationCount) {
            log.string("Heap usage:").indent(true);
            HeapImpl.getHeapImpl().logUsage(log);
            log.indent(false);
        }
    }

    private static class DumpChunkInformation extends DiagnosticThunk {
        @Override
        public int maxInvocationCount() {
            return 1;
        }

        @Override
        @RestrictHeapAccess(access = RestrictHeapAccess.Access.NO_ALLOCATION, reason = "Must not allocate while printing diagnostics.")
        public void printDiagnostics(Log log, ErrorContext context, int maxDiagnosticLevel, int invocationCount) {
            HeapImpl heap = HeapImpl.getHeapImpl();
            heap.logImageHeapPartitionBoundaries(log);

            log.string("Heap chunks: E=eden, S=survivor, O=old, F=free; A=aligned chunk, U=unaligned chunk; T=to space").indent(true);
            heap.logChunks(log);
            log.indent(false);
        }
    }
}

@TargetClass(value = java.lang.Runtime.class, onlyWith = UseSerialOrEpsilonGC.class)
@SuppressWarnings("static-method")
final class Target_java_lang_Runtime {
    @Substitute
    private long freeMemory() {
        return maxMemory() - HeapImpl.getAccounting().getUsedBytes().rawValue();
    }

    @Substitute
    private long totalMemory() {
        return maxMemory();
    }

    @Substitute
    private long maxMemory() {
        PhysicalMemory.size(); // ensure physical memory size is set correctly and not estimated
        GCImpl.getPolicy().updateSizeParameters();
        return GCImpl.getPolicy().getMaximumHeapSize().rawValue();
    }

    @Substitute
    private void gc() {
        if (!SubstrateGCOptions.DisableExplicitGC.getValue()) {
            long startTicks = JfrTicks.elapsedTicks();
            GCImpl.getGCImpl().collectCompletely(GCCause.JavaLangSystemGC);
            SystemGCEvent.emit(startTicks, false);
        }
    }
}<|MERGE_RESOLUTION|>--- conflicted
+++ resolved
@@ -701,7 +701,6 @@
         return HeapChunk.getIdentityHashSalt(chunk).rawValue();
     }
 
-<<<<<<< HEAD
     @Override
     @Uninterruptible(reason = "Called from uninterruptible code.", mayBeInlined = true)
     public long getUsedAtLastGC() {
@@ -717,15 +716,6 @@
         return getOldGeneration().getUncheckedChunkBytes().add(getAccounting().getUncheckedYoungUsedBytes()).add(getAccounting().getSurvivorUsedBytes());
     }
 
-    @Uninterruptible(reason = "Called from uninterruptible code.", mayBeInlined = true)
-    static Pointer getImageHeapStart() {
-        int imageHeapOffsetInAddressSpace = Heap.getHeap().getImageHeapOffsetInAddressSpace();
-        if (imageHeapOffsetInAddressSpace > 0) {
-            return KnownIntrinsics.heapBase().add(imageHeapOffsetInAddressSpace);
-        } else {
-            int nullRegionSize = Heap.getHeap().getImageHeapNullRegionSize();
-            return KnownIntrinsics.heapBase().add(nullRegionSize);
-=======
     private boolean printLocationInfo(Log log, Pointer ptr, boolean allowJavaHeapAccess, boolean allowUnsafeOperations) {
         for (ImageHeapInfo info = firstImageHeapInfo; info != null; info = info.next) {
             if (info.isInReadOnlyRegularPartition(ptr)) {
@@ -744,7 +734,6 @@
                 log.string("points into the image heap (read-only huge)");
                 return true;
             }
->>>>>>> 61fa8018
         }
 
         if (AuxiliaryImageHeap.isPresent() && AuxiliaryImageHeap.singleton().containsObject(ptr)) {
