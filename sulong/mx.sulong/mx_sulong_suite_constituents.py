#
# Copyright (c) 2016, 2022, Oracle and/or its affiliates.
#
# All rights reserved.
#
# Redistribution and use in source and binary forms, with or without modification, are
# permitted provided that the following conditions are met:
#
# 1. Redistributions of source code must retain the above copyright notice, this list of
# conditions and the following disclaimer.
#
# 2. Redistributions in binary form must reproduce the above copyright notice, this list of
# conditions and the following disclaimer in the documentation and/or other materials provided
# with the distribution.
#
# 3. Neither the name of the copyright holder nor the names of its contributors may be used to
# endorse or promote products derived from this software without specific prior written
# permission.
#
# THIS SOFTWARE IS PROVIDED BY THE COPYRIGHT HOLDERS AND CONTRIBUTORS "AS IS" AND ANY EXPRESS
# OR IMPLIED WARRANTIES, INCLUDING, BUT NOT LIMITED TO, THE IMPLIED WARRANTIES OF
# MERCHANTABILITY AND FITNESS FOR A PARTICULAR PURPOSE ARE DISCLAIMED. IN NO EVENT SHALL THE
# COPYRIGHT HOLDER OR CONTRIBUTORS BE LIABLE FOR ANY DIRECT, INDIRECT, INCIDENTAL, SPECIAL,
# EXEMPLARY, OR CONSEQUENTIAL DAMAGES (INCLUDING, BUT NOT LIMITED TO, PROCUREMENT OF SUBSTITUTE
# GOODS OR SERVICES; LOSS OF USE, DATA, OR PROFITS; OR BUSINESS INTERRUPTION) HOWEVER CAUSED
# AND ON ANY THEORY OF LIABILITY, WHETHER IN CONTRACT, STRICT LIABILITY, OR TORT (INCLUDING
# NEGLIGENCE OR OTHERWISE) ARISING IN ANY WAY OUT OF THE USE OF THIS SOFTWARE, EVEN IF ADVISED
# OF THE POSSIBILITY OF SUCH DAMAGE.
#

from __future__ import print_function

import abc
import fnmatch
import pipes

import mx
import mx_cmake
import mx_native
import mx_unittest
import mx_subst
import os

import mx_sulong

import mx_sulong_path_helpers as path_helpers

import sys

if sys.version_info[0] < 3:
    _unicode = unicode # pylint: disable=undefined-variable
else:
    _unicode = str

_basestring = (str, _unicode)


def run(vmArgs, unittests, extraOption=None, extraLibs=None):
    if not isinstance(unittests, list):
        unittests = [unittests]
    if extraOption is None:
        extraOption = []
    if mx.get_opts().verbose:
        command = mx_sulong.getCommonOptions(True, extraLibs) + extraOption + vmArgs + ['--very-verbose'] + unittests
        print('Running mx unittests ' + ' '.join(command))
        return mx_unittest.unittest(command)
    else:
        command = mx_sulong.getCommonOptions(True, extraLibs) + extraOption + vmArgs + unittests
        return mx_unittest.unittest(command)


def compileTestSuite(testsuiteproject, extra_build_args):
    defaultBuildArgs = ['--project', testsuiteproject]
    mx.command_function('build')(defaultBuildArgs + extra_build_args)


class DragonEggSupport:
    """Helpers for DragonEgg

    DragonEgg support is controlled by two environment variables:
      * `DRAGONEGG_GCC`: path to a GCC installation with dragonegg support
      * `DRAGONEGG_LLVM`: path to an LLVM installation that can deal with bitcode produced by DragonEgg
      * `DRAGONEGG`: (optional) path to folder that contains the `libdragonegg.so`
    """

    @staticmethod
    def haveDragonegg():
        if not hasattr(DragonEggSupport, '_haveDragonegg'):
            DragonEggSupport._haveDragonegg = DragonEggSupport.pluginPath() is not None and os.path.exists(
                DragonEggSupport.pluginPath()) and DragonEggSupport.findGCCProgram('gcc', optional=True) is not None
        return DragonEggSupport._haveDragonegg

    @staticmethod
    def pluginPath():
        if 'DRAGONEGG' in os.environ:
            return os.path.join(os.environ['DRAGONEGG'], mx.add_lib_suffix('dragonegg'))
        if 'DRAGONEGG_GCC' in os.environ:
            path = os.path.join(os.environ['DRAGONEGG_GCC'], 'lib', mx.add_lib_suffix('dragonegg'))
            if os.path.exists(path):
                return path
        return None

    @staticmethod
    def findLLVMProgram(program, optional=False):
        if 'DRAGONEGG_LLVM' in os.environ:
            path = os.environ['DRAGONEGG_LLVM']
            return os.path.join(path, 'bin', program)
        if optional:
            return None
        mx.abort("Cannot find LLVM program for dragonegg: {}\nDRAGONEGG_LLVM environment variable not set".format(program))

    @staticmethod
    def findGCCProgram(gccProgram, optional=False):
        if 'DRAGONEGG_GCC' in os.environ:
            path = os.environ['DRAGONEGG_GCC']
            return os.path.join(path, 'bin', gccProgram)
        if optional:
            return None
        mx.abort("Cannot find GCC program for dragonegg: {}\nDRAGONEGG_GCC environment variable not set".format(gccProgram))


class SulongTestSuiteMixin(object, metaclass=abc.ABCMeta):

    def getVariants(self):
        if not hasattr(self, '_variants'):
            self._variants = []
            for v in self.variants:
                if 'gcc' in v and not DragonEggSupport.haveDragonegg():
                    mx.warn('Could not find dragonegg, not building test variant "%s"' % v)
                    continue
                self._variants.append(v)
        return self._variants

    def getResults(self, replaceVar=mx_subst.results_substitutions):
        if not self.results:
            self.results = []
            for t in self.getTests():
                t = t + self.getTestDirExt()
                if self.buildRef:
                    self.results.append(os.path.join(t, mx.exe_suffix('ref.out')))
                for v in self.getVariants():
                    # TODO: [GR-41902] use mx.add_lib_suffix
                    result_file = mx_sulong._lib_suffix(v) if self.buildSharedObject else v + '.bc'
                    self.results.append(os.path.join(t, result_file))
        return super(SulongTestSuiteMixin, self).getResults(replaceVar=replaceVar)

    def getTestDirExt(self):
        return ".dir"

    def getTests(self):
        if not hasattr(self, '_tests'):
            self._tests = []
            # collect tests from VPATH (defaults to self.dir)
            root = os.path.join(self._get_vpath())
            for path, _, files in os.walk(root):
                for f in files:
                    absPath = os.path.join(path, f)
                    relPath = os.path.relpath(absPath, root)
                    _, ext = os.path.splitext(relPath)
                    if ext in getattr(self, "fileExts", ['.c', '.cpp', '.ll']):
                        self._tests.append(relPath)
        return self._tests

    @abc.abstractmethod
    def _get_vpath(self):
        """Return the source directory."""


def collectExcludes(path):
    def _collect(path, skip=None):
        for root, _, files in os.walk(path):
            if skip and skip(os.path.relpath(root, path)):
                continue
            for f in files:
                if f.endswith('.exclude'):
                    for line in open(os.path.join(root, f)):
                        yield line.strip()
    # use `yield from` in python 3.3
    for x in _collect(path, lambda p: p.startswith('os_arch')):
        yield x

    os_arch_root = os.path.join(path, 'os_arch')
    if os.path.exists(os_arch_root):
        try:
            os_path = next(x for x in (os.path.join(os_arch_root, os_dir) for os_dir in [mx.get_os(), 'others']) if os.path.exists(x))
            os_arch_path = next(x for x in (os.path.join(os_path, arch_dir) for arch_dir in [mx.get_arch(), 'others']) if os.path.exists(x))
            # use `yield from` in python 3.3
            for x in _collect(os_arch_path):
                yield x
        except StopIteration:
            pass


class ExternalTestSuiteMixin(object):  # pylint: disable=too-many-ancestors
    def __init__(self, *args, **kwargs):
        super(ExternalTestSuiteMixin, self).__init__(*args, **kwargs)
        if hasattr(self, 'testDir'):
            self.testDir = self.testDir.replace('/', os.sep)
        else:
            self.testDir = ''
        if hasattr(self, 'fileExts'):
            self.fileExts = self.fileExts if not isinstance(self.fileExts, _basestring) else [self.fileExts]
        else:
            self.fileExts = ['.c', '.cpp', '.C']
        if not hasattr(self, 'configDir'):
            self.configDir = 'configs'

    def _get_test_intern(self):
        ### Excludes
        def _maybe_pattern(name):
            for c in '*?[]!':
                if c in name:
                    return True
            return False

        exclude_patterns = []
        exclude_files = []

        # full name check is cheaper than pattern matching
        for exclude in collectExcludes(os.path.join(self.dir, "..", self.configDir)):
            if _maybe_pattern(exclude):
                exclude_patterns.append(exclude)
            else:
                exclude_files.append(exclude)

        def _match_pattern(name):
            for pattern in exclude_patterns:
                if fnmatch.fnmatch(name, pattern):
                    return True
            return False

        ## Testcase collection
        _tests = []
        root = self.get_test_source(resolve=True)
        for path, _, files in os.walk(os.path.join(root, self.testDir)):
            for f in files:
                absPath = os.path.join(path, f)
                relPath = os.path.relpath(absPath, root)
                relPath = relPath.replace('\\', '/') if mx.is_windows() else relPath
                _, ext = os.path.splitext(relPath)
                if ext in self.fileExts and relPath not in exclude_files and not _match_pattern(relPath):
                    _tests.append(relPath)

        return _tests

    def get_test_source(self, resolve=False):
        roots = [d.get_path(resolve=resolve) for d in self.buildDependencies if d.isPackedResourceLibrary()]
        assert len(roots) == 1, "Roots: {}".format(", ".join(roots))
        return roots[0]

    def getTests(self):
        if not hasattr(self, '_tests'):
            self._tests = self._get_test_intern()
        return self._tests


class ExternalTestSuiteBuildTask(mx.NativeBuildTask):
    """Track whether we are checking if a build is required or actually building."""
    def needsBuild(self, newestInput):
        try:
            self.subject._is_needs_rebuild_call = True
            return super(ExternalTestSuiteBuildTask, self).needsBuild(newestInput)
        finally:
            self.subject._is_needs_rebuild_call = False


class ExternalTestSuite(ExternalTestSuiteMixin, SulongTestSuiteMixin, mx.NativeProject):  # pylint: disable=too-many-ancestors
    def __init__(self, suite, name, deps, workingSets, subDir, results=None, output=None, buildRef=True,
                 buildSharedObject=False, bundledLLVMOnly=False, **args):
        projectDir = args.pop('dir', None)
        if projectDir:
            d_rel = projectDir
        elif subDir is None:
            d_rel = name
        else:
            d_rel = os.path.join(subDir, name)
        d = os.path.join(suite.dir, d_rel.replace('/', os.sep))
        super(ExternalTestSuite, self).__init__(suite, name, subDir, [], deps, workingSets, results, output, d, **args)
        if bundledLLVMOnly and mx.get_env('CLANG_CC', None):
            self.ignore = "Environment variable 'CLANG_CC' is set but project specifies 'bundledLLVMOnly'"
        self.vpath = True
        self.buildRef = buildRef
        self.buildSharedObject = buildSharedObject
        self._is_needs_rebuild_call = False

    def getBuildTask(self, args):
        return ExternalTestSuiteBuildTask(args, self)

    def _get_vpath(self):
        env = super(ExternalTestSuite, self).getBuildEnv()
        return env.get('VPATH', self.dir)

    def getBuildEnv(self, replaceVar=mx_subst.path_substitutions):
        env = super(ExternalTestSuite, self).getBuildEnv(replaceVar=replaceVar)
        roots = [d.get_path(resolve=True) for d in self.buildDependencies if d.isPackedResourceLibrary()]
        env['PROJECT'] = self.name
        env['VPATH'] = ':'.join(roots)
        env['TESTFILE'] = self.getTestFile()
        env['VARIANTS'] = ' '.join(self.getVariants())
        env['BUILD_REF'] = '1' if self.buildRef else '0'
        env['BUILD_SO'] = '1' if self.buildSharedObject else '0'
        env['SO_EXT'] = mx.add_lib_suffix("")
        env['CLANG'] = mx_sulong.findBundledLLVMProgram('clang')
        env['CLANGXX'] = mx_sulong.findBundledLLVMProgram('clang++')
        env['LLVM_OPT'] = mx_sulong.findBundledLLVMProgram('opt')
        env['LLVM_AS'] = mx_sulong.findBundledLLVMProgram('llvm-as')
        env['LLVM_DIS'] = mx_sulong.findBundledLLVMProgram('llvm-dis')
        env['LLVM_LINK'] = mx_sulong.findBundledLLVMProgram('llvm-link')
        env['LLVM_OBJCOPY'] = mx_sulong.findBundledLLVMProgram('llvm-objcopy')
        env['GRAALVM_LLVM_HOME'] = mx_subst.path_substitutions.substitute("<path:SULONG_HOME>")
        if 'OS' not in env:
            env['OS'] = mx_subst.path_substitutions.substitute("<os>")
        if DragonEggSupport.haveDragonegg():
            env['DRAGONEGG'] = DragonEggSupport.pluginPath()
            env['DRAGONEGG_GCC'] = DragonEggSupport.findGCCProgram('gcc', optional=False)
            env['DRAGONEGG_LLVMAS'] = DragonEggSupport.findLLVMProgram("llvm-as")
            env['DRAGONEGG_FC'] = DragonEggSupport.findGCCProgram('gfortran', optional=False)
            env['FC'] = DragonEggSupport.findGCCProgram('gfortran', optional=False)
        elif not self._is_needs_rebuild_call and getattr(self, 'requireDragonegg', False):
            mx.abort('Could not find dragonegg, cannot build "{}" (requireDragonegg = True).'.format(self.name))
        return env

    def getTestFile(self):
        if not hasattr(self, '_testfile'):
            self._testfile = os.path.join(self.getOutput(), 'test.include')
            with open(self._testfile, 'w') as f:
                mx.logv("Writing test file: " + self._testfile)
                # call getResults() ensure self.results is populated
                _ = self.getResults()
                f.write("\n".join(("default: " + r for r in self.results)))
        return self._testfile


class BootstrapToolchainLauncherProject(mx.Project):  # pylint: disable=too-many-ancestors
    def __init__(self, suite, name, deps, workingSets, theLicense, **kwArgs):
        super(BootstrapToolchainLauncherProject, self).__init__(suite, name, srcDirs=[], deps=deps, workingSets=workingSets, d=suite.dir, theLicense=theLicense, **kwArgs)
        self.buildDependencies += ['mx:GCC_NINJA_TOOLCHAIN']

    def launchers(self):
        for tool in self.suite.toolchain._supported_tools():
            for exe in self.suite.toolchain._tool_to_aliases(tool):
                cmd = exe
                if mx.is_windows() and exe.endswith('.exe'):
                    cmd = exe[:-4] + ".cmd"
                result = os.path.join(self.get_output_root(), cmd)
                yield result, tool, exe

    def ninja_toolchain_path(self):
        return os.path.join(self.get_output_root(), 'toolchain.ninja')

    def getArchivableResults(self, use_relpath=True, single=False):
        if single:
            raise ValueError("Cannot produce single result for BootstrapToolchainLauncherProject")
        for result, _, exe in self.launchers():
            cmd = exe
            if mx.is_windows() and exe.endswith('.exe'):
                cmd = exe[:-4] + ".cmd"
            yield result, os.path.join('bin', cmd)
        toolchain_path = self.ninja_toolchain_path()
        yield toolchain_path, os.path.basename(toolchain_path)

    def getBuildTask(self, args):
        return BootstrapToolchainLauncherBuildTask(self, args, 1)

    def isPlatformDependent(self):
        return True

    def getJavaProperties(self, replaceVar=mx_subst.path_substitutions):
        ret = {}
        if hasattr(self, "javaProperties"):
            for key, value in self.javaProperties.items():
                ret[key] = replaceVar.substitute(value, dependency=self)
        return ret


def _quote_windows(arg):
    return '"{}"'.format(arg)


def _ninja_escape_string(val):
    return val.replace(':', '$:')

class BootstrapToolchainLauncherBuildTask(mx.BuildTask):
    def __str__(self):
        return "Generating " + self.subject.name

    def newestOutput(self):
        return mx.TimeStampFile.newest([result for result, _, _ in self.subject.launchers()])

    def needsBuild(self, newestInput):
        sup = super(BootstrapToolchainLauncherBuildTask, self).needsBuild(newestInput)
        if sup[0]:
            return sup

        for result, tool, exe in self.subject.launchers():
            if not os.path.exists(result):
                return True, result + ' does not exist'
            with open(result, "r") as f:
                on_disk = f.read()
            if on_disk != self.contents(tool, exe):
                return True, 'command line changed for ' + os.path.basename(result)

        return False, 'up to date'

    def build(self):
        mx.ensure_dir_exists(self.subject.get_output_root())
        for result, tool, exe in self.subject.launchers():
            with open(result, "w") as f:
                f.write(self.contents(tool, exe))
            os.chmod(result, 0o755)
        with open(self.subject.ninja_toolchain_path(), "w") as f:
            f.write(self.ninja_toolchain_contents())

    def clean(self, forBuild=False):
        if os.path.exists(self.subject.get_output_root()):
            mx.rmtree(self.subject.get_output_root())

    def contents(self, tool, exe):
        # platform support
        all_params = '%*' if mx.is_windows() else '"$@"'
        _quote = _quote_windows if mx.is_windows() else pipes.quote
        # build command line
        java = mx.get_jdk().java
        classpath_deps = [dep for dep in self.subject.buildDependencies if isinstance(dep, mx.ClasspathDependency)]
        extra_props = ['-Dorg.graalvm.launcher.executablename="{}"'.format(exe)]
        main_class = self.subject.suite.toolchain._tool_to_main(tool)
        # add jvm args from dependencies
        jvm_args = [_quote(arg) for arg in mx.get_runtime_jvm_args(classpath_deps)]
        # add properties from the project
        if hasattr(self.subject, "getJavaProperties"):
            for key, value in sorted(self.subject.getJavaProperties().items()):
                jvm_args.append(_quote("-D" + key + "=" + value))
        command = [_quote(java)] + jvm_args + extra_props + [main_class, all_params]
        # create script
        if mx.is_windows():
            return "@echo off\n" + " ".join(command) + "\n"
        else:
            return "#!/usr/bin/env bash\n" + "exec " + " ".join(command) + "\n"

    def ninja_toolchain_contents(self):
        gcc_ninja_toolchain = mx.distribution('mx:GCC_NINJA_TOOLCHAIN')
        assert isinstance(gcc_ninja_toolchain, mx.AbstractDistribution) and gcc_ninja_toolchain.get_output()
        return """# Ninja rules for the LLVM toolchain
include {gcc_toolchain}
CC = {CC}
CXX = {CXX}
AR = {AR}

""".format(gcc_toolchain=_ninja_escape_string(os.path.join(gcc_ninja_toolchain.get_output(), 'toolchain.ninja')),
           CC=_ninja_escape_string(self.subject.suite.toolchain.get_toolchain_tool('CC')),
           CXX=_ninja_escape_string(self.subject.suite.toolchain.get_toolchain_tool('CXX')),
           AR=_ninja_escape_string(self.subject.suite.toolchain.get_toolchain_tool('AR')))


class AbstractSulongNativeProject(mx.NativeProject):  # pylint: disable=too-many-ancestors
    def __init__(self, suite, name, deps, workingSets, subDir, results=None, output=None, **args):
        projectDir = args.pop('dir', None)
        if projectDir:
            d_rel = projectDir
        elif subDir is None:
            d_rel = name
        else:
            d_rel = os.path.join(subDir, name)
        d = os.path.join(suite.dir, d_rel.replace('/', os.sep))
        srcDir = args.pop('sourceDir', d)
        if not srcDir:
            mx.abort("Exactly one 'sourceDir' is required")
        srcDir = mx_subst.path_substitutions.substitute(srcDir)
        super(AbstractSulongNativeProject, self).__init__(suite, name, subDir, [srcDir], deps, workingSets, results, output, d, **args)


<<<<<<< HEAD
class CMakeProject(AbstractSulongNativeProject):  # pylint: disable=too-many-ancestors
    def __init__(self, suite, name, deps, workingSets, subDir, results=None, output=None, **args):
        super(CMakeProject, self).__init__(suite, name, deps, workingSets, subDir, results=results, output=output, **args)
        cmake_config = args.pop('cmakeConfig', {})
        self.cmake_config = lambda: [
            '-D{}={}'.format(k,
                             mx_subst.path_substitutions.substitute(v)
                                .replace('{{dollarsign}}', '$')
                                .replace('{{musl}}', 'YES' if mx.get_os_variant() == 'musl' else 'NO')
                             ) for k, v in sorted(cmake_config.items())]
        self.dir = self.getOutput()
=======
class VariantCMakeNinjaBuildTask(mx_cmake.CMakeNinjaBuildTask):
    def __init__(self, args, project, target_arch=mx.get_arch(), ninja_targets=None, variant=None):
        self.variant = variant
        # abuse target_arch to inject variant
        super(VariantCMakeNinjaBuildTask, self).__init__(args, project, target_arch=os.path.join("build", variant), ninja_targets=ninja_targets)
        # set correct target_arch
        self.target_arch = target_arch

    @property
    def name(self):
        return '{} ({})'.format(self.subject.name, self.variant)

    def build(self):
        try:
            self.subject.current_variant = self.variant
            super(VariantCMakeNinjaBuildTask, self).build()
        finally:
            self.subject.current_variant = None


class SulongCMakeTestSuite(SulongTestSuiteMixin, mx_cmake.CMakeNinjaProject):  # pylint: disable=too-many-ancestors
    """Sulong test suite compiled with CMake/Ninja.

    This project automatically collects test sources (C, C++, Fortran, LL) and compiles them
    into specified variants.

    Usage (suite.py):
    ```
        "com.oracle.truffle.llvm.tests.mytest.native" : {
          "subDir" : "tests",
          "class" : "SulongCMakeTestSuite",
          "variants" : ["bitcode-O1"],
          "cmakeConfig" : {
            "CMAKE_C_FLAGS" : "-Wall",
          },
          "testProject" : True,
        },
    ```

    Attributes
        variants:
            Specifies a list of variants the test sources should be compiled to. The "variant" determines how the test
            source is compiled and the resulting file type. A "variant" has the form "<compile-mode>-<opt-level>".
            Valid optimization levels are O0, O1, O2, and O3. The following compile modes are supported:
            - "bitcode"
                The source file is compiled to bitcode using clang or another frontend.
                This mode supports appending a "-<post-opt>" specifier to the variant string,
                to post-process the result using the `opt` tool from LLVM. The following post-opt specifiers are
                supported:
                    - MISC_OPTS: run a selection of common optimizations
                    - MEM2REG: run the -mem2reg optimization
                See tests/com.oracle.truffle.llvm.tests.cmake/SulongTestSuiteVariantBitcode.cmake for more details.
            - "executable"
                The source file is compiled to an executable with an embedded bitcode section.
            - "toolchain"
                The toolchain wrappers are used to compile the test source into an executable with embedded bitcode.
            - "gcc"
                The source is compiled to bitcode using gcc and the DRAGONEGG plugin.
        buildRef:
            If True (the default), build a reference executable. Setting this to False is useful for embedded tests with
            dedicated JUnit test classes.
        buildSharedObject:
            If True, build a shared object instead of executables (for variants where this is applicable).
            Useful if the test does not contain a `main` functions. Use in combination with `buildRef: False`.
            False by default.
        bundledLLVMOnly:
            If True, the project is ignored if an alternative LLVM version is used. This is the case if the environment
            variable `CLANG_CC` is set.
        cmakeConfig:
            Customize the compilation process. See tests/com.oracle.truffle.llvm.tests.cmake/SulongTestSuite.cmake for
            more information.
        cmakeConfigVariant:
            CMake configuration for a specific variant only. The keys of the dictionary are the "variants", e.g.,
            "ref.out", "bitcode-O0", etc. The key "<others>" can be used as an "else" branch.

    Remark:
        Every variant has its own ninja.build files and will be built using its own BuildTask. The result of each
        individual variant build is then "installed" into a common directory.
    """
    def __init__(self, suite, name, deps, workingSets, subDir, buildRef=True,
                 buildSharedObject=False, bundledLLVMOnly=False, ninja_install_targets=None, max_jobs=8,
                 cmakeConfigVariant=None, **args):

        if bundledLLVMOnly and mx.get_env('CLANG_CC', None):
            self.ignore = "Environment variable 'CLANG_CC' is set but project specifies 'bundledLLVMOnly'"
        args.setdefault('buildDependencies', [])
        if 'sdk:LLVM_TOOLCHAIN' not in args['buildDependencies']:
            args['buildDependencies'].append('sdk:LLVM_TOOLCHAIN')
        args.setdefault('toolchain', 'sulong:SULONG_BOOTSTRAP_TOOLCHAIN')
        self.buildRef = buildRef
        self.buildSharedObject = buildSharedObject
        self.current_variant = None
        self.cmake_config_variant = cmakeConfigVariant or {}
        super(SulongCMakeTestSuite, self).__init__(suite, name, deps, workingSets, subDir,
                                                   ninja_install_targets=ninja_install_targets or ["install"], max_jobs=max_jobs, **args)
        self._install_dir = mx.join(self.out_dir, "result")
        # self._ninja_targets = self.getResults()
        _config = self._cmake_config_raw
        _config.setdefault('CMAKE_BUILD_TYPE', 'Sulong')
        _module_path = mx.Suite._pop_list(_config, 'CMAKE_MODULE_PATH', self)
        _module_path.append('<path:com.oracle.truffle.llvm.tests.cmake>')
        _config['CMAKE_MODULE_PATH'] = ';'.join(_module_path)
        _config['SULONG_MODULE_PATH'] = '<path:com.oracle.truffle.llvm.tests.cmake>'
        self._init_cmake = False

    def getTestFile(self):
        if not hasattr(self, '_testfile'):
            self._testfile = os.path.join(self.out_dir, 'tests.cache')
            with mx.SafeFileCreation(self._testfile) as sfc, open(sfc.tmpPath, "w") as f:
                mx.logv("Writing test file: " + self._testfile)
                tests = ';'.join([x.replace('\\', '\\\\') for x in self.getTests()])
                f.write('set(SULONG_TESTS {} CACHE FILEPATH "test files")'.format(tests))
        return self._testfile

    def _default_cmake_vars(self):
        _config = dict()
        _config['CMAKE_INSTALL_PREFIX'] = self._install_dir
        _config['SULONG_PROJECT_NAME'] = self.name
        _config['SULONG_ENABLED_LANGUAGES'] = ';'.join(self._get_languages())
        _config['SULONG_BUILD_SHARED_OBJECT'] = 'YES' if self.buildSharedObject else 'NO'
        _config['CLANG'] = mx_sulong.findBundledLLVMProgram('clang')
        _config['CLANGXX'] = mx_sulong.findBundledLLVMProgram('clang++')
        _config['LLVM_OPT'] = mx_sulong.findBundledLLVMProgram('opt')
        _config['LLVM_AS'] = mx_sulong.findBundledLLVMProgram('llvm-as')
        _config['LLVM_LINK'] = mx_sulong.findBundledLLVMProgram('llvm-link')
        _config['LLVM_CONFIG'] = mx_sulong.findBundledLLVMProgram('llvm-config')
        _config['LLVM_OBJCOPY'] = mx_sulong.findBundledLLVMProgram('llvm-objcopy')
        _config['CMAKE_NM'] = mx_sulong.findBundledLLVMProgram('llvm-nm')
        if DragonEggSupport.haveDragonegg():
            _config['DRAGONEGG'] = DragonEggSupport.pluginPath()
            _config['DRAGONEGG_GCC'] = DragonEggSupport.findGCCProgram('gcc', optional=False)
            _config['DRAGONEGG_LLVM_LINK'] = DragonEggSupport.findLLVMProgram("llvm-link")
            _config['DRAGONEGG_LLVMAS'] = DragonEggSupport.findLLVMProgram("llvm-as")
            _config['DRAGONEGG_FC'] = DragonEggSupport.findGCCProgram('gfortran', optional=False)
            _config['FC'] = DragonEggSupport.findGCCProgram('gfortran', optional=False)
        return _config

    def cmake_config(self):
        if not self._init_cmake:
            self._init_cmake = True
            self._cmake_config_raw.update({k: v for k, v in self._default_cmake_vars().items()
                                           if k not in self._cmake_config_raw})
        return ['-C', self.getTestFile()] + super(SulongCMakeTestSuite, self).cmake_config()

    def _get_languages(self):
        lang_ext_map = {
            'C': ['.c', '.cint', '.gcc'],
            'CXX': ['.cpp', '.C', '.cc', '.gpp'],
            'Fortran': ['.f', '.f90', '.f03'],
            'LL': ['.ll'],
        }

        def _get_language(test):
            for lang, exts in lang_ext_map.items():
                if any(test.endswith(ext) for ext in exts):
                    return lang
            self.abort('Cannot determine language of file ' + test)

        return set(_get_language(test) for test in self.getTests())
>>>>>>> b73d9011

    def getBuildTask(self, args):
        def _variant():
            if self.buildRef:
                yield 'ref.out'
            for variant in self.getVariants():
                yield variant

        class MultiVariantBuildTask(mx.Buildable, mx.TaskSequence):
            subtasks = [VariantCMakeNinjaBuildTask(args, self, target_arch=mx.get_arch(), ninja_targets=self._ninja_targets, variant=variant) for variant in _variant()]

            def execute(self):
                super(MultiVariantBuildTask, self).execute()
                self.built = any(t.built for t in self.subtasks)

            def newestOutput(self):
                return mx.TimeStampFile.newest(t.newestOutput().path for t in self.subtasks)

        return MultiVariantBuildTask(self, args)

    def _build_task(self, target_arch, args):
        mx.nyi("_build_task", self)

    def generate_manifest(self, output_dir, filename, extra_cmake_config=None):
        if not self.current_variant:
            self.abort("current_variant not set")
        _extra_cmake_config = extra_cmake_config or []
        _extra_cmake_config.append(mx_cmake.CMakeNinjaProject.config_entry("SULONG_CURRENT_VARIANT", self.current_variant))
        try:
            # get either current_variant or <other>
            variant_specific_config = next(self.cmake_config_variant[x] for x in (self.current_variant, '<others>') if x in self.cmake_config_variant)
            _extra_cmake_config.extend((mx_cmake.CMakeNinjaProject.config_entry(k, v) for k, v in variant_specific_config.items()))
        except StopIteration:
            # no variant specific config
            pass
        super(SulongCMakeTestSuite, self).generate_manifest(output_dir, filename, extra_cmake_config=_extra_cmake_config)

    def _get_vpath(self):
        return self.source_dirs()[0]

    def _archivable_results(self, target_arch, use_relpath, single):
        out_dir_arch = self._install_dir
        for file_path in self.getResults():
            assert not mx.isabs(file_path)
            abs_path = mx.join(out_dir_arch, file_path)
            archive_path = file_path if use_relpath else mx.basename(file_path)

            # if test.skip exists the test should be skipped
            if mx.exists(mx.join(mx.dirname(abs_path), "test.skip")):
                continue

            yield abs_path, archive_path


class ExternalCMakeTestSuite(ExternalTestSuiteMixin, SulongCMakeTestSuite):  # pylint: disable=too-many-ancestors

    def original_source_dirs(self):
        return super(ExternalCMakeTestSuite, self).source_dirs()

    def source_dirs(self):
        if hasattr(self, '_source_dirs'):
            return self._source_dirs
        return self.original_source_dirs()

    def _default_cmake_vars(self):
        cmake_vars = super(ExternalCMakeTestSuite, self)._default_cmake_vars()
        cmake_vars['SULONG_TEST_SOURCE_DIR'] = 'src'
        return cmake_vars

    def get_actual_test_source(self, resolve=False):
        if hasattr(self, 'testSourceDir'):
            return mx_subst.path_substitutions.substitute(self.testSourceDir)
        roots = [d.get_path(resolve=resolve) for d in self.buildDependencies if d.isPackedResourceLibrary()
                 # mx might insert dependencies on NINJA and NINJA_SYNTAX
                 # to play safe, we are ignoring all resources from mx since they are very likely
                 # not external benchmark suites
                 and d.suite is not mx._mx_suite]
        assert len(roots) == 1, "Roots: {}".format(", ".join(roots))
        return roots[0]

    def get_project_dir(self):
        """Returns the path to the generated project directory."""
        if not hasattr(self, '_project_dir'):
            source_dir = self.original_source_dirs()[0]
            # Symlink the CMakeLists.txt file and source folder into a single
            # directory to prevent max path length issues on Windows
            self._project_dir = path_helpers.ensure_dirs(self.get_output_root(), 'project')
            path_helpers.ensure_all_copy(source_dir, self._project_dir)
            path_helpers.ensure_symlink(self.get_actual_test_source(), os.path.join(self._project_dir, 'src'))
        return self._project_dir

    def get_test_source(self, resolve=False):
        """Returns the path to the source code linked into the project directory."""
        return os.path.join(self.get_project_dir(), 'src')

    def generate_manifest(self, output_dir, filename, extra_cmake_config=None):
        self._source_dirs = [self.get_project_dir()]
        return super(ExternalCMakeTestSuite, self).generate_manifest(output_dir, filename, extra_cmake_config)


class DocumentationBuildTask(mx.AbstractNativeBuildTask):
    def __str__(self):
        return 'Building {} with Documentation Build Task'.format(self.subject.name)

    def build(self):
        pass

    def needsBuild(self, newestInput):
        return False, None

    def clean(self, forBuild=False):
        pass


class DocumentationProject(AbstractSulongNativeProject):  # pylint: disable=too-many-ancestors
    def __init__(self, suite, name, deps, workingSets, subDir, results=None, output=None, **args):
        super(DocumentationProject, self).__init__(suite, name, deps, workingSets, subDir, results, output, **args)
        self.dir = self.source_dirs()[0]

    def getBuildTask(self, args):
        return DocumentationBuildTask(args, self)


class HeaderBuildTask(mx.NativeBuildTask):
    def __str__(self):
        return 'Building {} with Header Build Task'.format(self.subject.name)

    def build(self):
        self._newestOutput = None

    def needsBuild(self, newestInput):
        return (False, "up to date according to GNU Make")

    def clean(self, forBuild=False):
        pass


class HeaderProject(AbstractSulongNativeProject):  # pylint: disable=too-many-ancestors
    def __init__(self, suite, name, deps, workingSets, subDir, results=None, output=None, **args):
        super(HeaderProject, self).__init__(suite, name, deps, workingSets, subDir, results, output, **args)
        self.dir = self.source_dirs()[0]

    def getBuildTask(self, args):
        return HeaderBuildTask(args, self)

    def isPlatformDependent(self):
        return False


class CopiedNativeProject(mx_native.DefaultNativeProject):
    def __init__(self, suite, name, deps, workingSets, subDir, **kwargs):
        srcFrom = mx.project(kwargs["srcFrom"])
        srcDirs = []
        kwargs["deliverable"] = srcFrom.deliverable
        super(CopiedNativeProject, self).__init__(suite, name, subDir, srcDirs, deps, workingSets, srcFrom.dir, "shared_lib", **kwargs)<|MERGE_RESOLUTION|>--- conflicted
+++ resolved
@@ -469,19 +469,6 @@
         super(AbstractSulongNativeProject, self).__init__(suite, name, subDir, [srcDir], deps, workingSets, results, output, d, **args)
 
 
-<<<<<<< HEAD
-class CMakeProject(AbstractSulongNativeProject):  # pylint: disable=too-many-ancestors
-    def __init__(self, suite, name, deps, workingSets, subDir, results=None, output=None, **args):
-        super(CMakeProject, self).__init__(suite, name, deps, workingSets, subDir, results=results, output=output, **args)
-        cmake_config = args.pop('cmakeConfig', {})
-        self.cmake_config = lambda: [
-            '-D{}={}'.format(k,
-                             mx_subst.path_substitutions.substitute(v)
-                                .replace('{{dollarsign}}', '$')
-                                .replace('{{musl}}', 'YES' if mx.get_os_variant() == 'musl' else 'NO')
-                             ) for k, v in sorted(cmake_config.items())]
-        self.dir = self.getOutput()
-=======
 class VariantCMakeNinjaBuildTask(mx_cmake.CMakeNinjaBuildTask):
     def __init__(self, args, project, target_arch=mx.get_arch(), ninja_targets=None, variant=None):
         self.variant = variant
@@ -641,7 +628,6 @@
             self.abort('Cannot determine language of file ' + test)
 
         return set(_get_language(test) for test in self.getTests())
->>>>>>> b73d9011
 
     def getBuildTask(self, args):
         def _variant():
